site_name: CosmPy
site_url: https://docs.fetch.ai/cosmpy
site_description: Everything you need to know about CosmPy.
repo_url: https://github.com/fetchai/cosmpy
edit_uri: ""
site_author: developer@fetch.ai

nav:
  - Getting started: 'index.md'
  - Beginner:
    - Connect to a network: 'connect-to-network.md'
    - Querying balances: 'query-balance.md'
    - Wallets and Keys: 'wallets-and-keys.md'
    - Send tokens: 'send-tokens.md'
    - Staking: 'staking.md'
    - Smart Contracts:
      - Deploy a contract: 'deploy-a-contract.md'
  - Advanced:
<<<<<<< HEAD
    - Low-level API: 'low-level-api.md'
    - Oracles: 'oracles.md'
=======
      - Low-level API: 'low-level-api.md'
      - Staking Auto-Compounder: 'auto-compounder.md'
>>>>>>> b10ee237

theme:
  name: material
  language: en
  palette: # Set light/dark theme button next to the search bar
    - media: "(prefers-color-scheme: light)"
      scheme: default
      toggle:
        icon: material/weather-night
        name: Switch to dark mode
    - media: "(prefers-color-scheme: dark)"
      scheme: slate
      toggle:
        icon: material/weather-sunny
        name: Switch to light mode
  logo: assets/images/logo.png  # Set Fetch Logo top left
  favicon: assets/images/favicon.ico  # Set Fetch favicon
  features:
    - navigation.instant # Fast page loading
    - navigation.tracking # URL automatically updated with the currently active anchor
#    - navigation.sections # Top level sections will be visible and grouped in sidebar
    - navigation.top # Back-to-top button
    - search.suggest # Completion for the searched word (can be accepted with ->).
    - search.highlight # Highlight all occurrences after following a search result link
    - search.share # Show share button for copying deep link to the current search query and result
#  custom_dir: docs/overrides # Uncomment to enable announcements bar at the top

extra_css:
    - css/my-styles.css

copyright: Copyright &copy; 2018 - 2022 Fetch.ai # Copyright notice in footer

strict: true

markdown_extensions:
  - admonition # Required by admonitions
  - pymdownx.superfences # Required by admonitions, annotations, tabs. Enables arbitrary nesting of code and content blocks
  - pymdownx.highlight: # Required by code blocks
      anchor_linenums: true
  - pymdownx.inlinehilite # Required by code blocks
  - pymdownx.snippets # Required by code blocks
  - pymdownx.superfences # Required by admonitions, code blocks
  - pymdownx.details # Required by admonitions, code blocks
  - attr_list # Required by annotations
  - md_in_html # Required by annotations
  - pymdownx.tabbed: # Required by tabs
      alternate_style: true
  - tables # # Required by tables

plugins:
  - search # Enables search

extra:
  generator: false
  social:
    - icon: fontawesome/brands/twitter
      link: https://bit.ly/3oDuI3f
      name: fetch.ai on twitter
    - icon: fontawesome/brands/telegram
      link: https://t.me/fetch_ai
      name: fetch.ai on telegram
    - icon: fontawesome/brands/discord
      link: https://bit.ly/3ra5uMI
      name: fetch.ai on discord
    - icon: fontawesome/brands/github
      link: https://bit.ly/3AFCWxl
      name: fetch.ai on githubs
    - icon: fontawesome/brands/reddit
      link: https://bit.ly/30zS1Tg
      name: fetch.ai on reddit
    - icon: fontawesome/brands/youtube
      link: https://bit.ly/3DxFazs
      name: fetch.ai on youtube
    - icon: fontawesome/brands/linkedin
      link: https://bit.ly/3kNO70p
      name: fetch.ai on linkedin<|MERGE_RESOLUTION|>--- conflicted
+++ resolved
@@ -16,13 +16,10 @@
     - Smart Contracts:
       - Deploy a contract: 'deploy-a-contract.md'
   - Advanced:
-<<<<<<< HEAD
     - Low-level API: 'low-level-api.md'
+  - Use cases:
+    - Staking Auto-Compounder: 'auto-compounder.md'
     - Oracles: 'oracles.md'
-=======
-      - Low-level API: 'low-level-api.md'
-      - Staking Auto-Compounder: 'auto-compounder.md'
->>>>>>> b10ee237
 
 theme:
   name: material
