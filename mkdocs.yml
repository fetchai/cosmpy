--- conflicted
+++ resolved
@@ -22,10 +22,7 @@
     - Stake Optimizer: 'stake-optimizer.md'
     - Oracles: 'oracles.md'
     - Wallet Top-up: 'wallet-topup.md'
-<<<<<<< HEAD
-=======
     - Liquidity Pool: 'liquidity-pool.md'
->>>>>>> c950924d
 
 theme:
   name: material
