--- conflicted
+++ resolved
@@ -220,12 +220,7 @@
 
 <img src="../images/maximizing_rewards.png" width="400">
 
-<<<<<<< HEAD
 Finally we can compare the compounding staking rewards to a simple non-compounding strategy
-=======
-
-Finally, we can compare the compounding staking rewards to a simple non-compounding strategy
->>>>>>> 942cac18
 
 ```python
 # Compounding Strategy
