--- conflicted
+++ resolved
@@ -1,10 +1,4 @@
-<<<<<<< HEAD
-To query the balance of an account using a [`LedgerClient`](connect-to-network.md) object `ledger_client`:
-=======
-# ️Querying balances
-
 A  [`LedgerClient`](connect-to-network.md) object can be used to query the balances associated with a particular address:
->>>>>>> 4a669364
 
 ```python
 address: str = 'fetch12q5gw9l9d0yyq2th77x6pjsesczpsly8h5089x'
