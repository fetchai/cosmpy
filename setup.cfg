[flake8]
paths=pycosm
copyright-check = True
select = C
exclude=.md,
    vulture_whitelist.py
    pycosm/protos
ignore = E501,E701
extend-ignore = W503

[mypy]
python_version = 3.9
strict_optional = True
exclude = vulture_whitelist.py|pycosm/protos/

[mypy-google.*]
ignore_missing_imports = True

[mypy-requests.*]
ignore_missing_imports = True

[mypy-ecdsa.*]
ignore_missing_imports = True

[mypy-setuptools.*]
ignore_missing_imports = True

[mypy-grpc.*]
ignore_missing_imports = True

[mypy-bech32.*]
ignore_missing_imports = True

<<<<<<< HEAD
[mypy-docker.*]
=======
[mypy-pycosm.protos.*]
>>>>>>> bf8ba123
ignore_missing_imports = True

[darglint]
docstring_style=sphinx
strictness=short

[isort]
profile = black

[check-manifest]
ignore =
    Makefile
    .pylintrc<|MERGE_RESOLUTION|>--- conflicted
+++ resolved
@@ -31,11 +31,10 @@
 [mypy-bech32.*]
 ignore_missing_imports = True
 
-<<<<<<< HEAD
 [mypy-docker.*]
-=======
+ignore_missing_imports = True
+
 [mypy-pycosm.protos.*]
->>>>>>> bf8ba123
 ignore_missing_imports = True
 
 [darglint]
