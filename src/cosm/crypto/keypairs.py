--- conflicted
+++ resolved
@@ -3,11 +3,8 @@
 from typing import Union, Optional, Callable
 import ecdsa
 from ecdsa.curves import Curve
-<<<<<<< HEAD
+from ecdsa.util import sigencode_string_canonize, sigencode_string
 from cosm.crypto.interface import Signer
-=======
-from ecdsa.util import sigencode_string_canonize, sigencode_string
->>>>>>> 9052fcba
 
 
 class PublicKey:
