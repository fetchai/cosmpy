--- conflicted
+++ resolved
@@ -93,17 +93,6 @@
     def private_key_bytes(self) -> bytes:
         return self._private_key_bytes
 
-<<<<<<< HEAD
-    def sign(self, message: bytes, deterministic=True, canonicalise: bool = True) -> bytes:
-        sigencode = sigencode_string_canonize if canonicalise else sigencode_string
-        sign_fnc = self._signing_key.sign_deterministic if deterministic else self._signing_key.sign
-
-        return sign_fnc(message, sigencode=sigencode)
-
-    def sign_digest(self, digest: bytes, deterministic=True, canonicalise: bool = True) -> bytes:
-        sigencode = sigencode_string_canonize if canonicalise else sigencode_string
-        sign_fnc = self._signing_key.sign_digest_deterministic if deterministic else self._signing_key.sign_digest
-=======
     def sign(
         self, message: bytes, deterministic=True, canonicalise: bool = True
     ) -> bytes:
@@ -125,6 +114,5 @@
             if deterministic
             else self._signing_key.sign_digest
         )
->>>>>>> cc4698fc
 
         return sign_fnc(digest, sigencode=sigencode)