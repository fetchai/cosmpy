import base64
import hashlib
from typing import Union, Optional, Callable
import ecdsa
<<<<<<< HEAD
from cosm.crypto.interface import Signer
=======
from ecdsa.curves import Curve
>>>>>>> ae8a03f9


class PublicKey:
    curve: Curve = ecdsa.SECP256k1
    hash_function: Callable = hashlib.sha256

    def __init__(self, public_key: Union[bytes, "PublicKey", ecdsa.VerifyingKey]):
        if isinstance(public_key, bytes):
            self._verifying_key = ecdsa.VerifyingKey.from_string(
                public_key, curve=self.curve, hashfunc=self.hash_function
            )
        elif isinstance(public_key, PublicKey):
            self._verifying_key = public_key._verifying_key
        elif isinstance(public_key, ecdsa.VerifyingKey):
            self._verifying_key = public_key
        else:
            raise RuntimeError("Invalid public key type")  # noqa

        self._public_key_bytes: bytes = self._verifying_key.to_string("compressed")
        self._public_key: str = base64.b64encode(self._public_key_bytes).decode()

    @property
    def public_key(self) -> str:
        return self._public_key

    @property
    def public_key_hex(self) -> str:
        return self.public_key_bytes.hex()

    @property
    def public_key_bytes(self) -> bytes:
        return self._public_key_bytes

    def verify(self, message: bytes, signature: bytes):
        success: bool = False

        try:
            success = self._verifying_key.verify(signature, message)

        except ecdsa.keys.BadSignatureError:
            pass

        return success

    def verify_digest(self, digest: bytes, signature: bytes):
        success: bool = False

        try:
            success = self._verifying_key.verify_digest(signature, digest)

        except ecdsa.keys.BadSignatureError:
            pass

        return success


class PrivateKey(PublicKey, Signer):
    def __init__(self, private_key: Optional[bytes] = None):
        if private_key is None:
            self._signing_key = ecdsa.SigningKey.generate(
                curve=self.curve, hashfunc=self.hash_function
            )
        elif isinstance(private_key, bytes):
            self._signing_key = ecdsa.SigningKey.from_string(
                private_key, curve=self.curve, hashfunc=self.hash_function
            )
        else:
            raise RuntimeError("Unable to load private key from input")

        # cache the binary representations of the private key
        self._private_key_bytes = self._signing_key.to_string()
        self._private_key = base64.b64encode(self._private_key_bytes).decode()

        # construct the base class
        super().__init__(self._signing_key.get_verifying_key())

    @property
    def private_key(self) -> str:
        return self._private_key

    @property
    def private_key_hex(self) -> str:
        return self.private_key_bytes.hex()

    @property
    def private_key_bytes(self) -> bytes:
        return self._private_key_bytes

    def sign(self, message: bytes, deterministic=True) -> bytes:
        if deterministic:
            return self._signing_key.sign_deterministic(message)
        else:
            return self._signing_key.sign(message)

    def sign_digest(self, digest: bytes, deterministic=True) -> bytes:
        if deterministic:
            return self._signing_key.sign_digest_deterministic(digest)
        else:
            return self._signing_key.sign_digest(digest)<|MERGE_RESOLUTION|>--- conflicted
+++ resolved
@@ -2,11 +2,8 @@
 import hashlib
 from typing import Union, Optional, Callable
 import ecdsa
-<<<<<<< HEAD
+from ecdsa.curves import Curve
 from cosm.crypto.interface import Signer
-=======
-from ecdsa.curves import Curve
->>>>>>> ae8a03f9
 
 
 class PublicKey:
