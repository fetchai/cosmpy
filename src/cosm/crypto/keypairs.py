--- conflicted
+++ resolved
@@ -4,10 +4,7 @@
 import ecdsa
 from ecdsa.curves import Curve
 from ecdsa.util import sigencode_string_canonize, sigencode_string
-<<<<<<< HEAD
 from cosm.crypto.interface import Signer
-=======
->>>>>>> 50df9cbc
 
 
 class PublicKey:
@@ -96,17 +93,6 @@
     def private_key_bytes(self) -> bytes:
         return self._private_key_bytes
 
-<<<<<<< HEAD
-    def sign(self, message: bytes, deterministic=True, canonicalise: bool = True) -> bytes:
-        sigencode = sigencode_string_canonize if canonicalise else sigencode_string
-        sign_fnc = self._signing_key.sign_deterministic if deterministic else self._signing_key.sign
-
-        return sign_fnc(message, sigencode=sigencode)
-
-    def sign_digest(self, digest: bytes, deterministic=True, canonicalise: bool = True) -> bytes:
-        sigencode = sigencode_string_canonize if canonicalise else sigencode_string
-        sign_fnc = self._signing_key.sign_digest_deterministic if deterministic else self._signing_key.sign_digest
-=======
     def sign(
         self, message: bytes, deterministic=True, canonicalise: bool = True
     ) -> bytes:
@@ -128,6 +114,5 @@
             if deterministic
             else self._signing_key.sign_digest
         )
->>>>>>> 50df9cbc
 
         return sign_fnc(digest, sigencode=sigencode)