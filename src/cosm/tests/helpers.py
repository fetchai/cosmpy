"""Helpers methods and classes for testing."""


class MockQueryRestClient:
    """Mock QueryRestClient"""

    def __init__(self, content: str):
        """Initialize."""
        self.content = content
        self.last_request = ""

    def get(self, request: str) -> str:
        """Handle GET request."""
<<<<<<< HEAD
        self.last_url = url
        return MockResponse(self.status_code, self.content)

    def close(self):
        pass
=======
        self.last_request = request
        return self.content
>>>>>>> adab448d
<|MERGE_RESOLUTION|>--- conflicted
+++ resolved
@@ -11,13 +11,8 @@
 
     def get(self, request: str) -> str:
         """Handle GET request."""
-<<<<<<< HEAD
-        self.last_url = url
-        return MockResponse(self.status_code, self.content)
+        self.last_request = request
+        return self.content
 
     def close(self):
-        pass
-=======
-        self.last_request = request
-        return self.content
->>>>>>> adab448d
+        pass