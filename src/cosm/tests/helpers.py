--- conflicted
+++ resolved
@@ -19,56 +19,41 @@
 
 """Helpers methods and classes for testing."""
 
-<<<<<<< HEAD
 from typing import List, Optional
 
 from google.protobuf.descriptor import Descriptor
 
-
-class MockRestClient:
-    """Mock RestClient"""
-=======
-from typing import Optional
-
-from cosm.query.rest_client import QueryRestClient
+from cosm.common.rest_client import RestClient
 
 
-class MockQueryRestClient(QueryRestClient):
+class MockRestClient(RestClient):
     """Mock QueryRestClient"""
->>>>>>> af6c2557
 
     def __init__(self, content: bytes):
         """Initialize."""
-<<<<<<< HEAD
-        self.content = content
+        self.content: bytes = content
         self.last_base_url: Optional[str] = None
         self.last_request: Optional[Descriptor] = None
         self.last_used_params: Optional[List[str]] = None
+
+        super().__init__("")
 
     def get(
         self,
         url_base_path: str,
         request: Descriptor,
         used_params: Optional[List[str]] = None,
-    ) -> str:
-=======
-        super().__init__("")
-
-        self.content: bytes = content
-        self.last_request: Optional[str] = None
-
-    def get(self, request: str) -> bytes:
->>>>>>> af6c2557
+    ) -> bytes:
         """Handle GET request."""
         self.last_base_url = url_base_path
         self.last_request = request
-<<<<<<< HEAD
         self.last_used_params = used_params
-=======
+
         return self.content
 
-    def post(self, url_path, json_request: dict) -> bytes:
+    def post(self, url_base_path: str, request: Descriptor) -> bytes:
         """Send a POST request"""
-        self.last_request = url_path
->>>>>>> af6c2557
+        self.last_base_url = url_base_path
+        self.last_request = request
+
         return self.content