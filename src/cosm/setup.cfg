--- conflicted
+++ resolved
@@ -23,13 +23,8 @@
 ignore_missing_imports = True
 
 [mypy-cosm.*]
-<<<<<<< HEAD
 ignore_missing_imports = True
 
-[mypy-google.*]
-ignore_missing_imports = True
 
 [mypy-grpc.*]
-=======
->>>>>>> 48febec4
 ignore_missing_imports = True