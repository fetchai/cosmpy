import requests
from common import JSONLike


class RestClient:
    def __init__(self, rest_address: str):
        self._session = requests.session()
        self.rest_address = rest_address

    def query(self, request: str) -> str:
        response = self._session.get(url=self.rest_address + request)
        if response.status_code != 200:
<<<<<<< HEAD
            raise RuntimeError(f"Error when sending a query request.\n Request: {request}\n Response: {response.status_code}, {response.content})")
        return response.content
=======
            raise RuntimeError(
                f"Error when sending a query request.\n Request: {request}\n Response: {response})"
            )
        return response.json()
>>>>>>> b985e3ff
<|MERGE_RESOLUTION|>--- conflicted
+++ resolved
@@ -7,15 +7,9 @@
         self._session = requests.session()
         self.rest_address = rest_address
 
-    def query(self, request: str) -> str:
+    def query(self, request: str) -> bytes:
         response = self._session.get(url=self.rest_address + request)
         if response.status_code != 200:
-<<<<<<< HEAD
-            raise RuntimeError(f"Error when sending a query request.\n Request: {request}\n Response: {response.status_code}, {response.content})")
-        return response.content
-=======
             raise RuntimeError(
-                f"Error when sending a query request.\n Request: {request}\n Response: {response})"
-            )
-        return response.json()
->>>>>>> b985e3ff
+                f"Error when sending a query request.\n Request: {request}\n Response: {response.status_code}, {str(response.content)})")
+        return response.content