import urllib.error
import urllib.request


class QueryRestClient:
    def __init__(self, rest_address: str):
        self.rest_address = rest_address

    def get(self, request: str) -> str:
        url = self.rest_address + request

        try:
            with urllib.request.urlopen(url) as f:
                response = f.read().decode("utf-8")
                return response
        except urllib.error.HTTPError as e:
            raise RuntimeError(
                f"HTTPError when sending a get request.\n Request: {request}\n Response: {e.code}, {str(e.read().decode('utf-8'))})"
            )
        except urllib.error.URLError as e:
            raise RuntimeError(
                f"URLError when sending a get request.\n Request: {request}, Exception: {e})"
            )
<<<<<<< HEAD
        return response.content

    def post(self, url_path, json_request: dict) -> bytes:
        headers = {"Content-type": "application/json", "Accept": "application/json"}
        response = self._session.post(
            url=self.rest_address + url_path, json=json_request, headers=headers
        )

        if response.status_code != 200:
            raise RuntimeError(
                f"Error when sending a query request.\n Request: {json_request}\n Response: {response.status_code}, {str(response.content)})"
            )
        return response.content

    def __del__(self):
        self._session.close()
=======
        except Exception as e:
            raise RuntimeError(
                f"Exception during sending a get request.\n Request: {request}, Exception: {e})"
            )
>>>>>>> adab448d
<|MERGE_RESOLUTION|>--- conflicted
+++ resolved
@@ -1,27 +1,21 @@
-import urllib.error
-import urllib.request
+import requests
 
 
 class QueryRestClient:
     def __init__(self, rest_address: str):
+        self._session = requests.session()
         self.rest_address = rest_address
 
-    def get(self, request: str) -> str:
-        url = self.rest_address + request
+    def get(self, request: str) -> bytes:
+        response = self._session.get(url=self.rest_address + request)
+        if response.status_code != 200:
+            print(
+                f"resp.status_code = {response.status_code}, resp.content = {response.content}"
+            )
 
-        try:
-            with urllib.request.urlopen(url) as f:
-                response = f.read().decode("utf-8")
-                return response
-        except urllib.error.HTTPError as e:
             raise RuntimeError(
-                f"HTTPError when sending a get request.\n Request: {request}\n Response: {e.code}, {str(e.read().decode('utf-8'))})"
+                f"Error when sending a query request.\n Request: {request}\n Response: {response.status_code}, {str(response.content)})"
             )
-        except urllib.error.URLError as e:
-            raise RuntimeError(
-                f"URLError when sending a get request.\n Request: {request}, Exception: {e})"
-            )
-<<<<<<< HEAD
         return response.content
 
     def post(self, url_path, json_request: dict) -> bytes:
@@ -37,10 +31,4 @@
         return response.content
 
     def __del__(self):
-        self._session.close()
-=======
-        except Exception as e:
-            raise RuntimeError(
-                f"Exception during sending a get request.\n Request: {request}, Exception: {e})"
-            )
->>>>>>> adab448d
+        self._session.close()