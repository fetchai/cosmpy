--- conflicted
+++ resolved
@@ -1,18 +1,13 @@
-<<<<<<< HEAD
+"""Implementation of Tx interface using REST."""
+
 import json
 import base64
+from typing import List
+from urllib.parse import urlencode
+
+from google.protobuf.json_format import MessageToDict, Parse, ParseDict
 
 from common import JSONLike
-from typing import List
-from cosm.query.rest_client import QueryRestClient as RestClient
-from cosm.tx.interface import RPCInterface
-=======
-"""Implementation of Tx interface using REST."""
-
-from urllib.parse import urlencode
-
-from google.protobuf.json_format import MessageToDict, Parse
->>>>>>> 381c6868
 
 from cosm.query.rest_client import QueryRestClient as RestClient
 from cosm.tx.interface import TxInterface
@@ -26,11 +21,6 @@
     SimulateRequest,
     SimulateResponse,
 )
-<<<<<<< HEAD
-from google.protobuf.json_format import MessageToDict, Parse, ParseDict
-from urllib.parse import urlencode
-=======
->>>>>>> 381c6868
 
 
 class TxRestClient(TxInterface):
@@ -38,19 +28,11 @@
 
     txs_url_path = "/cosmos/tx/v1beta1/txs"
 
-<<<<<<< HEAD
-    def __init__(self, rest_client: RestClient):
-        """
-        Tx REST client
-
-        :param rest_client: REST api client
-=======
     def __init__(self, rest_client: RestClient) -> None:
         """
         Create a Tx rest client
 
         :param rest_client: QueryRestClient api
->>>>>>> 381c6868
         """
         self.rest_client = rest_client
 
