name: Checks and Tests
'on':
  push:
    branches:
      - develop
      - master
  pull_request: null
jobs:
  code_quality_check:
    name: Check Code Quality
    runs-on: '${{ matrix.os }}'
    strategy:
      matrix:
        os:
          - ubuntu-latest
        python-version:
          - '3.9'
        tox-job:
          - black-check
          - isort-check
          - flake8
          - vulture
          - bandit
          - safety
          - mypy
          - liccheck
          - copyright-check
          - check-manifest
          - check_api_docs
    timeout-minutes: 30
    steps:
<<<<<<< HEAD
      - uses: actions/checkout@v3
      - uses: actions/setup-python@v4
        with:
          python-version: '${{ matrix.python-version }}'
      - name: Install dependencies
        run: pip install tox==3.25.1
      - name: 'Run check ${{ matrix.tox-job }}'
        run: |
          tox -e ${{ matrix.tox-job }}
=======
    - uses: actions/checkout@v3
    - uses: actions/setup-python@v4
      with:
        python-version: ${{ matrix.python-version }}
    - name: Install dependencies
      run: pip install tox==3.25.1 poetry==1.2.0rc1
    - name: Code style check
      run: |
        tox -e black-check
        tox -e isort-check
        tox -e flake8
        tox -e vulture
    - name: Security check
      run: tox -e bandit
    - name: Safety check
      run: tox -e safety
    - name: Static type check
      run: tox -e mypy
    - name: Pylint check
      run: tox -e pylint
    - name: License check
      run: tox -e liccheck
    - name: Copyright check
      run: tox -e copyright-check
    - name: Manifest check
      run: tox -e check-manifest
    - name: Check reference API docs is up-to-date
      run: tox -e check_api_docs

>>>>>>> ad5d5548
  spell-check:
    name: Check Spelling
    runs-on: ubuntu-latest
    steps:
      - uses: actions/checkout@v3
      - uses: rojopolis/spellcheck-github-actions@0.25.0
        with:
          config_path: .spellcheck.yml
  markdown-link-check:
    name: Check Links
    runs-on: ubuntu-latest
    steps:
      - uses: actions/checkout@v3
      - uses: gaurav-nelson/github-action-markdown-link-check@v1
        with:
          use-quiet-mode: 'yes'
          use-verbose-mode: 'yes'
          config-file: .md-link-check.json
  unit_tests:
    name: Unit Tests
    # needs:
    #  - code_quality_check
    runs-on: '${{ matrix.os }}'
    strategy:
      matrix:
<<<<<<< HEAD
        os:
          - ubuntu-latest
          - macos-latest
          - windows-latest
        python-version:
          - '3.7'
          - '3.8'
          - '3.9'
          - '3.10'
=======
        os: [ubuntu-latest, macos-latest, windows-latest]
        python-version: ["3.8", "3.9", "3.10"]

>>>>>>> ad5d5548
    timeout-minutes: 30
    steps:
<<<<<<< HEAD
      - uses: actions/checkout@v3
      - uses: actions/setup-python@v4
        with:
          python-version: '${{ matrix.python-version }}'
      - name: Install dependencies
        run: pip install tox==3.25.1
      - name: Unit Tests
        run: |
          tox -e test-unit
        shell: bash
      - name: Coverage Report
        run: tox -e coverage-report
=======
    - uses: actions/checkout@v3
    - uses: actions/setup-python@v4
      with:
        python-version: ${{ matrix.python-version }}
    - name: Install dependencies
      run: pip install tox==3.25.1 poetry==1.2.0rc1
    - name: Unit Tests
      run: |
        tox -e test-unit
      shell: bash
    - name: Coverage Report
      run: tox -e coverage-report

>>>>>>> ad5d5548
  integration_tests:
    name: Integration tests
    # needs:
    #  - unit_tests
    runs-on: '${{ matrix.os }}'
    strategy:
      matrix:
        os:
          - ubuntu-latest
          - windows-latest
          - macos-latest
        python-version:
          - 3.9
    timeout-minutes: 30
    steps:
<<<<<<< HEAD
      - uses: actions/checkout@v3
      - uses: actions/setup-python@v4
        with:
          python-version: '${{ matrix.python-version }}'
      - name: Install dependencies
        run: pip install tox==3.25.1
      - name: Integration Tests
        run: |
=======
    - uses: actions/checkout@v3
    - uses: actions/setup-python@v4
      with:
        python-version: ${{ matrix.python-version }}
    - name: Install dependencies
      run: pip install tox==3.25.1 poetry==1.2.0rc1
    - name: Integration Tests
      run: |
>>>>>>> ad5d5548
          tox -e test-integration<|MERGE_RESOLUTION|>--- conflicted
+++ resolved
@@ -23,53 +23,22 @@
           - bandit
           - safety
           - mypy
+          - pylint
           - liccheck
           - copyright-check
           - check-manifest
           - check_api_docs
     timeout-minutes: 30
     steps:
-<<<<<<< HEAD
       - uses: actions/checkout@v3
       - uses: actions/setup-python@v4
         with:
           python-version: '${{ matrix.python-version }}'
       - name: Install dependencies
-        run: pip install tox==3.25.1
+        run: pip install tox==3.25.1 poetry==1.2.0
       - name: 'Run check ${{ matrix.tox-job }}'
         run: |
           tox -e ${{ matrix.tox-job }}
-=======
-    - uses: actions/checkout@v3
-    - uses: actions/setup-python@v4
-      with:
-        python-version: ${{ matrix.python-version }}
-    - name: Install dependencies
-      run: pip install tox==3.25.1 poetry==1.2.0rc1
-    - name: Code style check
-      run: |
-        tox -e black-check
-        tox -e isort-check
-        tox -e flake8
-        tox -e vulture
-    - name: Security check
-      run: tox -e bandit
-    - name: Safety check
-      run: tox -e safety
-    - name: Static type check
-      run: tox -e mypy
-    - name: Pylint check
-      run: tox -e pylint
-    - name: License check
-      run: tox -e liccheck
-    - name: Copyright check
-      run: tox -e copyright-check
-    - name: Manifest check
-      run: tox -e check-manifest
-    - name: Check reference API docs is up-to-date
-      run: tox -e check_api_docs
-
->>>>>>> ad5d5548
   spell-check:
     name: Check Spelling
     runs-on: ubuntu-latest
@@ -90,60 +59,33 @@
           config-file: .md-link-check.json
   unit_tests:
     name: Unit Tests
-    # needs:
-    #  - code_quality_check
     runs-on: '${{ matrix.os }}'
     strategy:
       matrix:
-<<<<<<< HEAD
         os:
           - ubuntu-latest
           - macos-latest
           - windows-latest
         python-version:
-          - '3.7'
           - '3.8'
           - '3.9'
           - '3.10'
-=======
-        os: [ubuntu-latest, macos-latest, windows-latest]
-        python-version: ["3.8", "3.9", "3.10"]
-
->>>>>>> ad5d5548
     timeout-minutes: 30
     steps:
-<<<<<<< HEAD
       - uses: actions/checkout@v3
       - uses: actions/setup-python@v4
         with:
           python-version: '${{ matrix.python-version }}'
       - name: Install dependencies
-        run: pip install tox==3.25.1
+        run: pip install tox==3.25.1 poetry==1.2.0
       - name: Unit Tests
         run: |
           tox -e test-unit
         shell: bash
       - name: Coverage Report
         run: tox -e coverage-report
-=======
-    - uses: actions/checkout@v3
-    - uses: actions/setup-python@v4
-      with:
-        python-version: ${{ matrix.python-version }}
-    - name: Install dependencies
-      run: pip install tox==3.25.1 poetry==1.2.0rc1
-    - name: Unit Tests
-      run: |
-        tox -e test-unit
-      shell: bash
-    - name: Coverage Report
-      run: tox -e coverage-report
-
->>>>>>> ad5d5548
   integration_tests:
     name: Integration tests
-    # needs:
-    #  - unit_tests
     runs-on: '${{ matrix.os }}'
     strategy:
       matrix:
@@ -155,23 +97,12 @@
           - 3.9
     timeout-minutes: 30
     steps:
-<<<<<<< HEAD
       - uses: actions/checkout@v3
       - uses: actions/setup-python@v4
         with:
           python-version: '${{ matrix.python-version }}'
       - name: Install dependencies
-        run: pip install tox==3.25.1
+        run: pip install tox==3.25.1 poetry==1.2.0
       - name: Integration Tests
         run: |
-=======
-    - uses: actions/checkout@v3
-    - uses: actions/setup-python@v4
-      with:
-        python-version: ${{ matrix.python-version }}
-    - name: Install dependencies
-      run: pip install tox==3.25.1 poetry==1.2.0rc1
-    - name: Integration Tests
-      run: |
->>>>>>> ad5d5548
           tox -e test-integration