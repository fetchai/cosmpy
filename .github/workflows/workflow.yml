name: Checks and Tests

on:
  push:
    branches:
      - develop
      - master
  pull_request:

jobs:
  run:
    runs-on: ${{ matrix.os }}

    strategy:
      matrix:
        os: [ubuntu-latest, macos-latest, windows-latest]
        python-version: [3.7, 3.8, 3.9]

    timeout-minutes: 30

    steps:
    - uses: actions/checkout@master
    - uses: actions/setup-python@master
      with:
        python-version: ${{ matrix.python-version }}
    - name: Install dependencies
      run: pip install tox==3.24.1
    - name: Code style check
      run: |
        tox -e black-check
        tox -e isort-check
        tox -e flake8
        tox -e vulture
    - name: Security check
      run: tox -e bandit
    - name: Safety check
      run: tox -e safety
    - name: Static type check
      run: tox -e mypy
#    - name: Pylint check
#      run: tox -e pylint
    - name: License check
      run: tox -e liccheck
    - name: Copyright check
      run: tox -e copyright-check
    - name: Manifest check
      run: tox -e check-manifest
    - name: Tests and coverage
      # Run full set of tests for Linux and unit tests only for other platforms
      run: |
        if [ "$RUNNER_OS" == "Linux" ]; then
          tox -e test
        else
          tox -e test-unit
        fi
      shell: bash
    - name: Show coverage report
      run: tox -e coverage-report
<<<<<<< HEAD
    
  spell-check:
    name: Spellcheck
    runs-on: ubuntu-latest
    steps:
    - uses: actions/checkout@v3
    - uses: rojopolis/spellcheck-github-actions@0.25.0
      with:
        config-file: '.spellcheck.yml'
=======
  
  markdown-link-check:
    name: Broken Links
    runs-on: ubuntu-latest
    steps:
    - uses: actions/checkout@v3
    - uses: gaurav-nelson/github-action-markdown-link-check@v1
      with:
        use-quiet-mode: 'yes'
        use-verbose-mode: 'yes'
        config-file: '.md-link-check.json' 
>>>>>>> edf97e96
<|MERGE_RESOLUTION|>--- conflicted
+++ resolved
@@ -56,7 +56,6 @@
       shell: bash
     - name: Show coverage report
       run: tox -e coverage-report
-<<<<<<< HEAD
     
   spell-check:
     name: Spellcheck
@@ -66,7 +65,6 @@
     - uses: rojopolis/spellcheck-github-actions@0.25.0
       with:
         config-file: '.spellcheck.yml'
-=======
   
   markdown-link-check:
     name: Broken Links
@@ -77,5 +75,4 @@
       with:
         use-quiet-mode: 'yes'
         use-verbose-mode: 'yes'
-        config-file: '.md-link-check.json' 
->>>>>>> edf97e96
+        config-file: '.md-link-check.json' 