name: Checks and Tests

on:
  push:
    branches:
      - develop
      - master
  pull_request:

jobs:
  run:
    runs-on: ${{ matrix.os }}

    strategy:
      matrix:
        os: [ubuntu-latest, macos-latest, windows-latest]
        python-version: [3.7, 3.8, 3.9]

    timeout-minutes: 30

    steps:
    - uses: actions/checkout@master
    - uses: actions/setup-python@master
      with:
        python-version: ${{ matrix.python-version }}
    - name: Install dependencies
      run: pip install tox==3.24.1
    - name: Code style check
      run: |
        tox -e black-check
        tox -e isort-check
        tox -e flake8
        tox -e vulture
    - name: Security check
      run: tox -e bandit
    - name: Safety check
      run: tox -e safety
    - name: Static type check
      run: tox -e mypy
#    - name: Pylint check
#      run: tox -e pylint
    - name: License check
      run: tox -e liccheck
    - name: Copyright check
      run: tox -e copyright-check
    - name: Manifest check
      run: tox -e check-manifest
    - name: Tests and coverage
      # Run full set of tests for Linux and unit tests only for other platforms
      run: |
<<<<<<< HEAD
        tox -e test-unit
=======
          tox -e test-unit
>>>>>>> 01535fbe
      shell: bash
    - name: Show coverage report
      run: tox -e coverage-report
  integration:
    name: Integration tests
    runs-on: ${{ matrix.os }}

    strategy:
      matrix:
        os: [ubuntu-latest]
        python-version: [3.9]

    timeout-minutes: 30
    steps:
    - uses: actions/checkout@master
    - uses: actions/setup-python@master
      with:
        python-version: ${{ matrix.python-version }}
    - name: Install dependencies
      run: pip install tox==3.24.1
    - name: Integration tests
      run: |
          tox -e test-integration
  spell-check:
    name: Spellcheck
    runs-on: ubuntu-latest
    steps:
    - uses: actions/checkout@v3
    - uses: rojopolis/spellcheck-github-actions@0.25.0
      with:
        config_path: .spellcheck.yml
  
  markdown-link-check:
    name: Broken Links
    runs-on: ubuntu-latest
    steps:
    - uses: actions/checkout@v3
    - uses: gaurav-nelson/github-action-markdown-link-check@v1
      with:
        use-quiet-mode: 'yes'
        use-verbose-mode: 'yes'
        config-file: '.md-link-check.json' 
  integration_on_windows:
    name: Integration tests
    runs-on: ${{ matrix.os }}

    strategy:
      matrix:
        os: [windows-latest]
        python-version: [3.9]

    timeout-minutes: 30
    steps:
    - uses: actions/checkout@master
    - uses: actions/setup-python@master
      with:
        python-version: ${{ matrix.python-version }}
    - name: Install dependencies
      run: pip install tox==3.24.1
    - name: Integration tests
      run: |
          tox -e test-integration<|MERGE_RESOLUTION|>--- conflicted
+++ resolved
@@ -46,36 +46,12 @@
     - name: Manifest check
       run: tox -e check-manifest
     - name: Tests and coverage
-      # Run full set of tests for Linux and unit tests only for other platforms
       run: |
-<<<<<<< HEAD
         tox -e test-unit
-=======
-          tox -e test-unit
->>>>>>> 01535fbe
       shell: bash
     - name: Show coverage report
       run: tox -e coverage-report
-  integration:
-    name: Integration tests
-    runs-on: ${{ matrix.os }}
 
-    strategy:
-      matrix:
-        os: [ubuntu-latest]
-        python-version: [3.9]
-
-    timeout-minutes: 30
-    steps:
-    - uses: actions/checkout@master
-    - uses: actions/setup-python@master
-      with:
-        python-version: ${{ matrix.python-version }}
-    - name: Install dependencies
-      run: pip install tox==3.24.1
-    - name: Integration tests
-      run: |
-          tox -e test-integration
   spell-check:
     name: Spellcheck
     runs-on: ubuntu-latest
@@ -95,13 +71,14 @@
         use-quiet-mode: 'yes'
         use-verbose-mode: 'yes'
         config-file: '.md-link-check.json' 
-  integration_on_windows:
+
+  integration:
     name: Integration tests
     runs-on: ${{ matrix.os }}
 
     strategy:
       matrix:
-        os: [windows-latest]
+        os: [ubuntu-latest, windows-latest, macos-latest]
         python-version: [3.9]
 
     timeout-minutes: 30
