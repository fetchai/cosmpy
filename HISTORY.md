# Release History

## 0.5.0

* add BLS support
* add ability to create wallet from mnemonic or unsafe seed
* add integration tests
* LedgerContract switches path to optional
* add address prefix to wallet
* Add fallback hashlib for Ubuntu 22.04 LTS

* fix: send funds in contract methods 
* fix integration tests
* fix: improve support for other chains

* staking auto-compounder use-case
* oracle example use-case
* stake optimizer use-case
* top-up wallet use-case

* update documentation

## 0.4.1

* fix: mainnet chain_id and fee (#141)

## 0.4.0

* fixes for rest api support (#138)
* configuration updates for dorado (#135)
* dorado updates (#115)
* upgrade module (#130)
* add docs preview (#136)
* ibc module (#118)
* tendermint module (#128)

## 0.3.1

* Aerial High Level API by @ejfitzgerald in #96
* Aerial: Initial offline table based gas strategy by @ejfitzgerald in #107
* gov module queries support by @solarw in #91
* Aerial: Simulation based Gas estimation by @ejfitzgerald in #108
* added darglint to make lint command by @solarw in #109
* unused darglint config removed from the setup.cfg by @solarw in #111
* chores: update protos, fix Makefile by @daeMOn63 in #113
* add slashing module API by @solarw in #116
* added evidence module API by @solarw in #117
* fix staking tests by @daeMOn63 in #119
* feat: add params rest client by @daeMOn63 in #120
* Add distribution module by @Galadrin in #92
* Mint module by @solarw in #122
* Initial documentation using MkDocs by @5A11 in #123
* Basic staking support by @ejfitzgerald in #125
* Minor docs edit by @5A11 in #129
* Feature/release 0.3.0 by @5A11 in #131
* Release 0.3.0 by @5A11 in #132

## 0.3.0 (2022-03-30)

* Introduced `Aerial` high-level API.
  * Groundwork for a strategy engine for choosing tx gas fees
  * Simulation-based gas estimation
  * Support for queries, sending tokens, wallets, basic smart contract interactions
  * Support for staking-related logic

* Added documentation using MkDocs
  
* Added low-level support for Cosmos SDK's `gov` module
<<<<<<< HEAD

* Added low-level support for Cosmos SDK's `distribution` module
* Added low-level support for Cosmos SDK's `mint` module

* Added low-level support for Cosmos SDK's `slashing` module
* Added low-level support for Cosmos SDK's `evidence` module

* Improvement to linters (added `darglint` to `make lint`). Resolved `darglint` complains.

=======

* Added low-level support for Cosmos SDK's `distribution` module
* Added low-level support for Cosmos SDK's `mint` module

* Added low-level support for Cosmos SDK's `slashing` module
* Added low-level support for Cosmos SDK's `evidence` module

* Improvement to linters (added `darglint` to `make lint`). Resolved `darglint` complains.

>>>>>>> 68f0daa8
* Various fixes and cleanups

## 0.2.0 (2022-02-09)

* Fixed some REST api bugs

## 0.2.0-rc1 (2022-02-03)

* Added support for a Capricorn version of FetchD network

## 0.1.4 (2021-08-25)

* Dependencies refactored and some dependencies will install only with --dev parameter

## 0.1.3 (2021-08-24)

* Lowered required version of grpcio to 1.32.0 or greater

## 0.1.2 (2021-08-23)

* First public release<|MERGE_RESOLUTION|>--- conflicted
+++ resolved
@@ -66,8 +66,6 @@
 * Added documentation using MkDocs
   
 * Added low-level support for Cosmos SDK's `gov` module
-<<<<<<< HEAD
-
 * Added low-level support for Cosmos SDK's `distribution` module
 * Added low-level support for Cosmos SDK's `mint` module
 
@@ -76,17 +74,6 @@
 
 * Improvement to linters (added `darglint` to `make lint`). Resolved `darglint` complains.
 
-=======
-
-* Added low-level support for Cosmos SDK's `distribution` module
-* Added low-level support for Cosmos SDK's `mint` module
-
-* Added low-level support for Cosmos SDK's `slashing` module
-* Added low-level support for Cosmos SDK's `evidence` module
-
-* Improvement to linters (added `darglint` to `make lint`). Resolved `darglint` complains.
-
->>>>>>> 68f0daa8
 * Various fixes and cleanups
 
 ## 0.2.0 (2022-02-09)
