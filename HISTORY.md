# Release History

<<<<<<< HEAD
## 0.5.1

* dev dependency grpcio-tools updated to 1.47.0
* dev dependency protobuf pinned to 3.19.4
* cosmos sdk proto files regenerated with newer grpcio tool

=======
>>>>>>> d8c69e4e
## 0.5.0

* add BLS support
* add ability to create wallet from mnemonic or unsafe seed
* add integration tests
* LedgerContract switches path to optional
* add address prefix to wallet
* Add fallback hashlib for Ubuntu 22.04 LTS

* fix: send funds in contract methods 
* fix integration tests
* fix: improve support for other chains

* staking auto-compounder use-case
* oracle example use-case
* stake optimizer use-case
* top-up wallet use-case

* update documentation

## 0.4.1

* fix: mainnet chain_id and fee (#141)

## 0.4.0

* fixes for rest api support (#138)
* configuration updates for dorado (#135)
* dorado updates (#115)
* upgrade module (#130)
* add docs preview (#136)
* ibc module (#118)
* tendermint module (#128)

## 0.3.1

* Aerial High Level API by @ejfitzgerald in #96
* Aerial: Initial offline table based gas strategy by @ejfitzgerald in #107
* gov module queries support by @solarw in #91
* Aerial: Simulation based Gas estimation by @ejfitzgerald in #108
* added darglint to make lint command by @solarw in #109
* unused darglint config removed from the setup.cfg by @solarw in #111
* chores: update protos, fix Makefile by @daeMOn63 in #113
* add slashing module API by @solarw in #116
* added evidence module API by @solarw in #117
* fix staking tests by @daeMOn63 in #119
* feat: add params rest client by @daeMOn63 in #120
* Add distribution module by @Galadrin in #92
* Mint module by @solarw in #122
* Initial documentation using MkDocs by @5A11 in #123
* Basic staking support by @ejfitzgerald in #125
* Minor docs edit by @5A11 in #129
* Feature/release 0.3.0 by @5A11 in #131
* Release 0.3.0 by @5A11 in #132

## 0.3.0 (2022-03-30)

* Introduced `Aerial` high-level API.
  * Groundwork for a strategy engine for choosing tx gas fees
  * Simulation-based gas estimation
  * Support for queries, sending tokens, wallets, basic smart contract interactions
  * Support for staking-related logic

* Added documentation using MkDocs
  
* Added low-level support for Cosmos SDK's `gov` module
* Added low-level support for Cosmos SDK's `distribution` module
* Added low-level support for Cosmos SDK's `mint` module

* Added low-level support for Cosmos SDK's `slashing` module
* Added low-level support for Cosmos SDK's `evidence` module

* Improvement to linters (added `darglint` to `make lint`). Resolved `darglint` complains.

* Various fixes and cleanups

## 0.2.0 (2022-02-09)

* Fixed some REST api bugs

## 0.2.0-rc1 (2022-02-03)

* Added support for a Capricorn version of FetchD network

## 0.1.4 (2021-08-25)

* Dependencies refactored and some dependencies will install only with --dev parameter

## 0.1.3 (2021-08-24)

* Lowered required version of grpcio to 1.32.0 or greater

## 0.1.2 (2021-08-23)

* First public release<|MERGE_RESOLUTION|>--- conflicted
+++ resolved
@@ -1,14 +1,12 @@
 # Release History
 
-<<<<<<< HEAD
 ## 0.5.1
 
 * dev dependency grpcio-tools updated to 1.47.0
 * dev dependency protobuf pinned to 3.19.4
 * cosmos sdk proto files regenerated with newer grpcio tool
+* Wallet and Address objects are json and string friendly now
 
-=======
->>>>>>> d8c69e4e
 ## 0.5.0
 
 * add BLS support
