# Release History

<<<<<<< HEAD
=======
## 0.5.1

* dev dependency grpcio-tools updated to 1.47.0
* dev dependency protobuf pinned to 3.19.4
* cosmos sdk proto files regenerated with newer grpcio tool

>>>>>>> c950924d
## 0.5.0

* add BLS support
* add ability to create wallet from mnemonic or unsafe seed
* add integration tests
* LedgerContract switches path to optional
* add address prefix to wallet
* Add fallback hashlib for Ubuntu 22.04 LTS

* fix: send funds in contract methods 
* fix integration tests
* fix: improve support for other chains

* staking auto-compounder use-case
* oracle example use-case
* stake optimizer use-case
* top-up wallet use-case

* update documentation

## 0.4.1

* fix: mainnet chain_id and fee (#141)

## 0.4.0

* fixes for rest api support (#138)
* configuration updates for dorado (#135)
* dorado updates (#115)
* upgrade module (#130)
* add docs preview (#136)
* ibc module (#118)
* tendermint module (#128)

## 0.3.1

* Aerial High Level API by @ejfitzgerald in #96
* Aerial: Initial offline table based gas strategy by @ejfitzgerald in #107
* gov module queries support by @solarw in #91
* Aerial: Simulation based Gas estimation by @ejfitzgerald in #108
* added darglint to make lint command by @solarw in #109
* unused darglint config removed from the setup.cfg by @solarw in #111
* chores: update protos, fix Makefile by @daeMOn63 in #113
* add slashing module API by @solarw in #116
* added evidence module API by @solarw in #117
* fix staking tests by @daeMOn63 in #119
* feat: add params rest client by @daeMOn63 in #120
* Add distribution module by @Galadrin in #92
* Mint module by @solarw in #122
* Initial documentation using MkDocs by @5A11 in #123
* Basic staking support by @ejfitzgerald in #125
* Minor docs edit by @5A11 in #129
* Feature/release 0.3.0 by @5A11 in #131
* Release 0.3.0 by @5A11 in #132

## 0.3.0 (2022-03-30)

* Introduced `Aerial` high-level API.
  * Groundwork for a strategy engine for choosing tx gas fees
  * Simulation-based gas estimation
  * Support for queries, sending tokens, wallets, basic smart contract interactions
  * Support for staking-related logic

* Added documentation using MkDocs
  
* Added low-level support for Cosmos SDK's `gov` module
* Added low-level support for Cosmos SDK's `distribution` module
* Added low-level support for Cosmos SDK's `mint` module

* Added low-level support for Cosmos SDK's `slashing` module
* Added low-level support for Cosmos SDK's `evidence` module

* Improvement to linters (added `darglint` to `make lint`). Resolved `darglint` complains.

* Various fixes and cleanups

## 0.2.0 (2022-02-09)

* Fixed some REST api bugs

## 0.2.0-rc1 (2022-02-03)

* Added support for a Capricorn version of FetchD network

## 0.1.4 (2021-08-25)

* Dependencies refactored and some dependencies will install only with --dev parameter

## 0.1.3 (2021-08-24)

* Lowered required version of grpcio to 1.32.0 or greater

## 0.1.2 (2021-08-23)

* First public release<|MERGE_RESOLUTION|>--- conflicted
+++ resolved
@@ -1,14 +1,11 @@
 # Release History
 
-<<<<<<< HEAD
-=======
 ## 0.5.1
 
 * dev dependency grpcio-tools updated to 1.47.0
 * dev dependency protobuf pinned to 3.19.4
 * cosmos sdk proto files regenerated with newer grpcio tool
 
->>>>>>> c950924d
 ## 0.5.0
 
 * add BLS support
