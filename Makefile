--- conflicted
+++ resolved
@@ -157,7 +157,6 @@
 	python scripts/check_copyright.py
 
 ####################
-<<<<<<< HEAD
 ### Docs generation
 ####################
 
@@ -170,12 +169,13 @@
 .PHONY: open-docs
 open-docs:
 	$(OPEN_CMD) $(PYCOSM_DOCS_DIR)/build/html/index.html
-=======
+
+####################
 ### Clean and init commands
 ####################
 
 .PHONY: clean
-clean: clean-build clean-pyc clean-test clean-docs
+clean: clean-build clean-pyc clean-test
 
 .PHONY: clean-build
 clean-build:
@@ -188,8 +188,7 @@
 
 .PHONY: clean-docs
 clean-docs:
-#   Update when docs PR is merged to avoid conflicts
-# 	rm -fr docs/build/
+	rm -fr docs/build/
 
 .PHONY: clean-pyc
 clean-pyc:
@@ -234,7 +233,6 @@
 	else\
 		echo "In a virtual environment! Exit first: 'exit'.";\
 	fi
->>>>>>> 64456f5b
 
 ####################
 ### Combinations
