COSMOS_SDK_URL := https://github.com/fetchai/cosmos-sdk
COSMOS_SDK_VERSION := v0.18.0
COSMOS_SDK_DIR := build/cosmos-sdk-proto-schema

WASMD_URL := https://github.com/CosmWasm/wasmd
WASMD_VERSION := v0.24.0
WASMD_DIR := build/wasm-proto-shema

IBCGO_URL := https://github.com/cosmos/ibc-go
IBCGO_VERSION := v2.2.0
IBCGO_DIR := build/ibcgo-proto-schema

OUTPUT_FOLDER := cosmpy/protos
PYCOSM_SRC_DIR := cosmpy
PYCOSM_DOCS_DIR := docs

PYCOSM_TESTS_DIR := tests
PYCOSM_EXAMPLES_DIR := examples
REQUIREMENTS_FILES := requirements.txt requirements-dev.txt

ifeq ($(OS),Windows_NT)
	$(error "Please use the WSL (Windows Subsystem for Linux) on Windows platform.")
else
    UNAME_S := $(shell uname -s)
    ifeq ($(UNAME_S),Linux)
		OPEN_CMD := xdg-open
    endif
    ifeq ($(UNAME_S),Darwin)
		OPEN_CMD := open
    endif
endif

define unique
  $(eval seen :=)
  $(foreach _,$1,$(if $(filter $_,${seen}),,$(eval seen += $_)))
  ${seen}
endef
unique = $(if $1,$(firstword $1) $(call unique,$(filter-out $(firstword $1),$1)))

proto: fetch_proto_schema_source generate_proto_types generate_init_py_files

generate_proto_types: $(COSMOS_SDK_DIR) $(WASMD_DIR) $(IBCGO_DIR)
	rm -fr $(OUTPUT_FOLDER)/*
	python -m grpc_tools.protoc --proto_path=$(WASMD_DIR)/proto --proto_path=$(WASMD_DIR)/third_party/proto  --python_out=$(OUTPUT_FOLDER) --grpc_python_out=$(OUTPUT_FOLDER) $(shell find $(WASMD_DIR) \( -path */proto/* -or -path */third_party/proto/* \) -type f -name *.proto)
	python -m grpc_tools.protoc --proto_path=$(IBCGO_DIR)/proto --proto_path=$(IBCGO_DIR)/third_party/proto  --python_out=$(OUTPUT_FOLDER) --grpc_python_out=$(OUTPUT_FOLDER) $(shell find $(IBCGO_DIR) \( -path */proto/* -or -path */third_party/proto/* \) -type f -name *.proto)
# ensure cosmos-sdk is last as previous modules may have duplicated proto models which are now outdated
	python -m grpc_tools.protoc --proto_path=$(COSMOS_SDK_DIR)/proto --proto_path=$(COSMOS_SDK_DIR)/third_party/proto  --python_out=$(OUTPUT_FOLDER) --grpc_python_out=$(OUTPUT_FOLDER) $(shell find $(COSMOS_SDK_DIR) \( -path */proto/* -or -path */third_party/proto/* \) -type f -name *.proto)

fetch_proto_schema_source: $(COSMOS_SDK_DIR) $(WASMD_DIR) $(IBCGO_DIR)

.PHONY: generate_init_py_files
generate_init_py_files: generate_proto_types
	find $(OUTPUT_FOLDER)/ -type d -exec touch {}/__init__.py \;
# restore root __init__.py as it contains code to have the proto files module available
	git restore $(OUTPUT_FOLDER)/__init__.py

$(SOURCE): $(COSMOS_SDK_DIR)

$(GENERATED): $(SOURCE)
	$(COMPILE_PROTOBUFS_COMMAND)

$(INIT_PY_FILES_TO_CREATE): $(GENERATED_DIRS)
	touch $(INIT_PY_FILES_TO_CREATE)

$(GENERATED_DIRS): $(COSMOS_SDK_DIR) $(WASMD_DIR) $(IBCGO_DIR)

$(COSMOS_SDK_DIR): Makefile
	rm -rfv $(COSMOS_SDK_DIR)
	git clone --branch $(COSMOS_SDK_VERSION) --depth 1 --quiet --no-checkout --filter=blob:none $(COSMOS_SDK_URL) $(COSMOS_SDK_DIR)
	cd $(COSMOS_SDK_DIR) && git checkout $(COSMOS_SDK_VERSION) -- $(COSMOS_PROTO_RELATIVE_DIRS)

$(WASMD_DIR): Makefile
	rm -rfv $(WASMD_DIR)
	git clone --branch $(WASMD_VERSION) --depth 1 --quiet --no-checkout --filter=blob:none $(WASMD_URL) $(WASMD_DIR)
	cd $(WASMD_DIR) && git checkout $(WASMD_VERSION) -- $(WASMD_PROTO_RELATIVE_DIRS)

$(IBCGO_DIR): Makefile
	rm -rfv $(IBCGO_DIR)
	git clone --branch $(IBCGO_VERSION) --depth 1 --quiet --no-checkout --filter=blob:none $(IBCGO_URL) $(IBCGO_DIR)
	cd $(IBCGO_DIR) && git checkout $(IBCGO_VERSION) -- $(IBCGO_PROTO_RELATIVE_DIRS)

####################
### Code style
####################

.PHONY: black-check
black-check:
	black --check --verbose $(PYCOSM_SRC_DIR) $(PYCOSM_TESTS_DIR) $(PYCOSM_EXAMPLES_DIR) --exclude $(OUTPUT_FOLDER)

.PHONY: isort-check
isort-check:
	isort --check-only --verbose $(PYCOSM_SRC_DIR) $(PYCOSM_TESTS_DIR) $(PYCOSM_EXAMPLES_DIR)

.PHONY: flake
flake:
	flake8 $(PYCOSM_SRC_DIR) $(PYCOSM_TESTS_DIR) $(PYCOSM_EXAMPLES_DIR)

.PHONY: vulture
vulture:
	vulture $(PYCOSM_SRC_DIR) $(PYCOSM_TESTS_DIR) $(PYCOSM_EXAMPLES_DIR) --exclude '*_pb2.py,*_pb2_grpc.py' --min-confidence 100

####################
### Security & Safety
####################

.PHONY: bandit
bandit:
	bandit -r $(PYCOSM_SRC_DIR) $(PYCOSM_TESTS_DIR) --skip B101
	bandit -r $(PYCOSM_EXAMPLES_DIR) --skip B101,B105

.PHONY: safety
safety:
	safety check -i 41002

####################
### Linters
####################

.PHONY: mypy
mypy:
	mypy $(PYCOSM_SRC_DIR) $(PYCOSM_TESTS_DIR) $(PYCOSM_EXAMPLES_DIR)

.PHONY: pylint
pylint:
	pylint $(PYCOSM_SRC_DIR) $(PYCOSM_TESTS_DIR) $(PYCOSM_EXAMPLES_DIR)

####################
### Tests
####################

.PHONY: test
test:
	coverage run -m pytest $(PYCOSM_TESTS_DIR) --doctest-modules --ignore $(PYCOSM_TESTS_DIR)/vulture_whitelist.py
	$(MAKE) coverage-report

.PHONY: unit-test
unit-test:
	coverage run -m pytest $(PYCOSM_TESTS_DIR) --doctest-modules --ignore $(PYCOSM_TESTS_DIR)/vulture_whitelist.py -m "not integration"

.PHONY: integration-test
integration-test:
	coverage run -m pytest $(PYCOSM_TESTS_DIR) --doctest-modules --ignore $(PYCOSM_TESTS_DIR)/vulture_whitelist.py -m "integration"

.PHONY: coverage-report
coverage-report:
	coverage report -m
	coverage html

####################
### License and copyright checks
####################

.PHONY: liccheck
liccheck:
	poetry export > tmp-requirements.txt
	liccheck -s strategy.ini -r tmp-requirements.txt -l PARANOID

.PHONY: copyright-check
copyright-check:
	python scripts/check_copyright.py

####################
### Docs generation
####################

.PHONY: docs
docs:
	mkdocs build --clean


.PHONY: docs-live
docs-live:
	mkdocs serve

####################
### Clean and init commands
####################

.PHONY: clean
clean: clean-build clean-pyc clean-test

.PHONY: clean-build
clean-build:
	rm -fr build/
	rm -fr dist/
	rm -fr .eggs/
	rm -fr pip-wheel-metadata
	find . -name '*.egg-info' -exec rm -fr {} +
	find . -name '*.egg' -exec rm -fr {} +

.PHONY: clean-docs
clean-docs:
	rm -fr site/

.PHONY: clean-pyc
clean-pyc:
	find . -name '*.pyc' -exec rm -f {} +
	find . -name '*.pyo' -exec rm -f {} +
	find . -name '*~' -exec rm -f {} +
	find . -name '__pycache__' -exec rm -fr {} +
	find . -name '.DS_Store' -exec rm -fr {} +

.PHONY: clean-test
clean-test:
	rm -fr .tox/
	rm -f .coverage
	find . -name ".coverage*" -not -name ".coveragerc" -exec rm -fr "{}" \;
	rm -fr coverage_report/
	rm -fr .hypothesis
	rm -fr .pytest_cache
	rm -fr .mypy_cache/
	find . -name 'log.txt' -exec rm -fr {} +
	find . -name 'log.*.txt' -exec rm -fr {} +

v := $(shell pip -V | grep virtualenvs)

.PHONY: new_env
new_env: clean
	if [ -z "$v" ];\
	then\
		poetry install --only main  --sync;\
		echo "Enter virtual environment with all development dependencies now: 'poetry shell'.";\
	else\
		echo "In a virtual environment! Exit first: 'exit'.";\
	fi

.PHONY: new_env_dev
new_env_dev: clean
	if [ -z "$v" ];\
	then\
<<<<<<< HEAD
		poetry install --with main --with dev --with test --with docs --sync;\
=======
		poetry install --with main, dev, test, docs --sync;\
>>>>>>> 2c09e9df
		echo "Enter virtual environment with all development dependencies now: 'poetry shell'.";\
	else\
		echo "In a virtual environment! Exit first: 'exit'.";\
	fi

####################
### Combinations
####################

.PHONY: lint
lint:
	black $(PYCOSM_SRC_DIR) $(PYCOSM_TESTS_DIR) $(PYCOSM_EXAMPLES_DIR) --exclude $(OUTPUT_FOLDER)
	isort $(PYCOSM_SRC_DIR) $(PYCOSM_TESTS_DIR) $(PYCOSM_EXAMPLES_DIR)
	flake8 $(PYCOSM_SRC_DIR) $(PYCOSM_TESTS_DIR) $(PYCOSM_EXAMPLES_DIR)
	vulture $(PYCOSM_SRC_DIR) $(PYCOSM_TESTS_DIR) $(PYCOSM_EXAMPLES_DIR) --exclude '*_pb2.py,*_pb2_grpc.py' --min-confidence 100

.PHONY: security
security:
	bandit -r $(PYCOSM_SRC_DIR) $(PYCOSM_TESTS_DIR) --skip B101
	bandit -r $(PYCOSM_EXAMPLES_DIR) --skip B101,B105
	safety check -i 41002


.PHONY: check
check:
	$(MAKE) black-check
	$(MAKE) isort-check
	$(MAKE) flake
	$(MAKE) vulture
	$(MAKE) bandit
	$(MAKE) safety
	$(MAKE) mypy
	$(MAKE) pylint
	$(MAKE) liccheck
	$(MAKE) copyright-check
	$(MAKE) test

poetry.lock: pyproject.toml
	poetry lock

debug:
	$(info SOURCES_REGEX_TO_EXCLUDE: $(SOURCES_REGEX_TO_EXCLUDE))
	$(info  )
	$(info GENERATED_DIRS: $(GENERATED_DIRS))
	$(info  )
	$(info INIT_PY_FILES_TO_CREATE: $(INIT_PY_FILES_TO_CREATE))
	$(info  )
	$(info SOURCE: $(SOURCE))
	$(info  )
	$(info RELATIVE_SOURCE: $(RELATIVE_SOURCE))
	$(info  )
	$(info GENERATED: $(GENERATED))
	$(info  )
	$(info UNROOTED_SOURCE: $(UNROOTED_SOURCE))
	$(info  )
	$(info PROTO_ROOT_DIRS: $(PROTO_ROOT_DIRS))
	$(info  )
	$(info FIND_CMD: $(FIND_CMD))
	$(info  )
	$(info COMPILE_PROTOBUFS_COMMAND: $(COMPILE_PROTOBUFS_COMMAND))<|MERGE_RESOLUTION|>--- conflicted
+++ resolved
@@ -228,11 +228,7 @@
 new_env_dev: clean
 	if [ -z "$v" ];\
 	then\
-<<<<<<< HEAD
-		poetry install --with main --with dev --with test --with docs --sync;\
-=======
 		poetry install --with main, dev, test, docs --sync;\
->>>>>>> 2c09e9df
 		echo "Enter virtual environment with all development dependencies now: 'poetry shell'.";\
 	else\
 		echo "In a virtual environment! Exit first: 'exit'.";\
