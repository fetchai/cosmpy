# -*- coding: utf-8 -*-
# ------------------------------------------------------------------------------
#
#   Copyright 2018-2021 Fetch.AI Limited
#
#   Licensed under the Apache License, Version 2.0 (the "License");
#   you may not use this file except in compliance with the License.
#   You may obtain a copy of the License at
#
#       http://www.apache.org/licenses/LICENSE-2.0
#
#   Unless required by applicable law or agreed to in writing, software
#   distributed under the License is distributed on an "AS IS" BASIS,
#   WITHOUT WARRANTIES OR CONDITIONS OF ANY KIND, either express or implied.
#   See the License for the specific language governing permissions and
#   limitations under the License.
#
# ------------------------------------------------------------------------------

"""Address of the Crypto package."""

from collections import UserString
from typing import Optional, Union

import bech32

from cosmpy.crypto.hashfuncs import ripemd160, sha256
from cosmpy.crypto.keypairs import PublicKey

DEFAULT_PREFIX = "fetch"


def _to_bech32(prefix: str, data: bytes) -> str:
    data_base5 = bech32.convertbits(data, 8, 5, True)
    if data_base5 is None:
        raise RuntimeError("Unable to parse address")  # pragma: no cover
    return bech32.bech32_encode(prefix, data_base5)


class Address(UserString):
    """Address class."""

    def __init__(
        self,
        value: Union[str, bytes, PublicKey, "Address"],
        prefix: Optional[str] = None,
    ):
        """
        Initialize Address instance.

        :param value: str, byte, public key or Address another instance
        :param prefix: optional string
        """
        if prefix is None:
            prefix = DEFAULT_PREFIX

        if isinstance(value, str):
            _, data_base5 = bech32.bech32_decode(value)
            if data_base5 is None:
                raise RuntimeError("Unable to parse address")

            data_base8 = bech32.convertbits(data_base5, 5, 8, False)
            if data_base8 is None:
                raise RuntimeError("Unable to parse address")  # pragma: no cover

            self._address = bytes(data_base8)
            self._display = value

        elif isinstance(value, bytes):
            if len(value) != 20:
                raise RuntimeError("Incorrect address length")

            self._address = value
            self._display = _to_bech32(prefix, self._address)

        elif isinstance(value, PublicKey):
            self._address = ripemd160(sha256(value.public_key_bytes))
            self._display = _to_bech32(prefix, self._address)

        elif isinstance(value, Address):
            self._address = value._address
            # prefix might be different from the original Address so we need to reencode it here.
            self._display = _to_bech32(prefix, self._address)
        else:
            raise TypeError("Unexpected type of `value` parameter")  # pragma: no cover

    def __str__(self):
        """string representation of the address."""
        return self._display

    def __bytes__(self):
<<<<<<< HEAD
        """bytes representation of the address."""
        return self._address
=======
        return self._address

    @property
    def data(self):
        return str(self)

    def __json__(self):
        return str(self)
>>>>>>> 883f9956
<|MERGE_RESOLUTION|>--- conflicted
+++ resolved
@@ -89,10 +89,7 @@
         return self._display
 
     def __bytes__(self):
-<<<<<<< HEAD
         """bytes representation of the address."""
-        return self._address
-=======
         return self._address
 
     @property
@@ -100,5 +97,4 @@
         return str(self)
 
     def __json__(self):
-        return str(self)
->>>>>>> 883f9956
+        return str(self)