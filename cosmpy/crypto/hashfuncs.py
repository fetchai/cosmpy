# -*- coding: utf-8 -*-
# ------------------------------------------------------------------------------
#
#   Copyright 2018-2021 Fetch.AI Limited
#
#   Licensed under the Apache License, Version 2.0 (the "License");
#   you may not use this file except in compliance with the License.
#   You may obtain a copy of the License at
#
#       http://www.apache.org/licenses/LICENSE-2.0
#
#   Unless required by applicable law or agreed to in writing, software
#   distributed under the License is distributed on an "AS IS" BASIS,
#   WITHOUT WARRANTIES OR CONDITIONS OF ANY KIND, either express or implied.
#   See the License for the specific language governing permissions and
#   limitations under the License.
#
# ------------------------------------------------------------------------------

"""Hash functions of Crypto package."""

import hashlib

<<<<<<< HEAD
from _hashlib import HASH  # type: ignore  # pylint: disable=no-name-in-module
from mbedtls import hashlib as alt_hashlib

# Detect if ripemd160 can actually be used in the system. Querying `hashlib.algorithms_available`
# does not mean much and will fail on 22.04 LTS
try:
    hashlib.new("ripemd160")
    _ripemd160_present = True
except ValueError:
    _ripemd160_present = False
=======
# pycryptodome, a dependency of bip-utils
from Crypto.Hash import RIPEMD160  # type: ignore # nosec
>>>>>>> 942cac18


def sha256(contents: bytes) -> bytes:
    """
    Get sha256 hash.

    :param contents: bytes contents.

    :return: bytes sha256 hash.
    """
<<<<<<< HEAD
    h: HASH = hashlib.sha256()
    h.update(contents)
    return h.digest()


def _ripemd160_stdlib(contents: bytes) -> bytes:
    h: HASH = hashlib.new("ripemd160")
    h.update(contents)
    return h.digest()


def _ripemd160_mbedtls(contents: bytes) -> bytes:
    h: HASH = alt_hashlib.new("ripemd160")
=======
    h = hashlib.sha256()
>>>>>>> 942cac18
    h.update(contents)
    return h.digest()


def ripemd160(contents: bytes) -> bytes:
    """
    Get ripemd160 hash using PyCryptodome.

    :param contents: bytes contents.

    :return: bytes ripemd160 hash.
    """

    h = RIPEMD160.new()
    h.update(contents)
    return h.digest()<|MERGE_RESOLUTION|>--- conflicted
+++ resolved
@@ -21,21 +21,8 @@
 
 import hashlib
 
-<<<<<<< HEAD
-from _hashlib import HASH  # type: ignore  # pylint: disable=no-name-in-module
-from mbedtls import hashlib as alt_hashlib
-
-# Detect if ripemd160 can actually be used in the system. Querying `hashlib.algorithms_available`
-# does not mean much and will fail on 22.04 LTS
-try:
-    hashlib.new("ripemd160")
-    _ripemd160_present = True
-except ValueError:
-    _ripemd160_present = False
-=======
 # pycryptodome, a dependency of bip-utils
 from Crypto.Hash import RIPEMD160  # type: ignore # nosec
->>>>>>> 942cac18
 
 
 def sha256(contents: bytes) -> bytes:
@@ -46,23 +33,7 @@
 
     :return: bytes sha256 hash.
     """
-<<<<<<< HEAD
-    h: HASH = hashlib.sha256()
-    h.update(contents)
-    return h.digest()
-
-
-def _ripemd160_stdlib(contents: bytes) -> bytes:
-    h: HASH = hashlib.new("ripemd160")
-    h.update(contents)
-    return h.digest()
-
-
-def _ripemd160_mbedtls(contents: bytes) -> bytes:
-    h: HASH = alt_hashlib.new("ripemd160")
-=======
     h = hashlib.sha256()
->>>>>>> 942cac18
     h.update(contents)
     return h.digest()
 
