--- conflicted
+++ resolved
@@ -118,11 +118,23 @@
         retry_interval: float,
         log_retries: bool = True,
         call_name: str = "execution",
+        exception_type: Exception = BroadcastException,
     ):
+        """
+        Call retrier
+
+        :param n_retries: Number of retry attempts
+        :param retry_interval: Length of sleep between retries
+        :param log_retries: bool if retries should be logged
+        :param call_name: str call name for logging
+        :param exception_type: Type of exception to be raised when call fails to execute after multiple attempts
+        """
+
         self.n_retries = n_retries
         self.retry_interval = retry_interval
-        self.log_retries = (log_retries,)
+        self.log_retries = log_retries
         self.call_name = call_name
+        self.exception_type = exception_type
 
     def call_with_retry(
         self,
@@ -130,6 +142,16 @@
         *args,
         **kwargs,
     ):
+        """
+        Try to execute call, retry if exception is thrown
+
+        :param call: Callable to be called with args and kwargs
+        :param args: Args to be passed to call
+        :param kwargs: Kwargs to be passed to call
+
+        :raises exception_type: When retry fails after specified number of attempts
+        """
+
         last_exception = None
         response = None
 
@@ -153,7 +175,7 @@
                 continue
 
         if response is None:
-            raise BroadcastException(
+            raise self.exception_type(
                 f"{self.call_name} failed after multiple attempts: {last_exception}"
             ) from last_exception
 
@@ -948,7 +970,6 @@
         if retries is None:
             retries = self.n_total_msg_retries
 
-<<<<<<< HEAD
         broad_tx_resp = Retrier(
             n_retries=retries,
             retry_interval=self.msg_retry_interval,
@@ -957,25 +978,6 @@
             self.tx_client.BroadcastTx,
             request=broad_tx_req,
         )
-=======
-        last_exception = None
-        broad_tx_resp = None
-        attempt = 0
-        while attempt < retries:
-            attempt += 1
-            try:
-                broad_tx_resp = self.tx_client.BroadcastTx(broad_tx_req)
-                break
-            except Exception as e:  # pylint: disable=W0703
-                last_exception = e
-                _logger.warning("Transaction broadcasting failed: %s", e)
-                self._sleep(self.msg_retry_interval)
-
-        if broad_tx_resp is None:
-            raise BroadcastException(
-                f"Broadcasting tx failed after multiple attempts: {last_exception}"
-            )
->>>>>>> a3328f86
 
         # Transaction cannot be broadcast because of wrong format, sequence, signature, etc.
         if broad_tx_resp.tx_response.code != CLIENT_CODE_MESSAGE_SUCCESSFUL:
@@ -998,12 +1000,13 @@
 
         tx_request = GetTxRequest(hash=txhash)
 
-        return self._call_with_retry(
+        return Retrier(
             n_retries=self.n_get_response_retries,
             retry_interval=self.get_response_retry_interval,
-            call=self.tx_client.GetTx,
+            call_name="Getting tx response",
             log_retries=False,
-            call_name="Getting tx response",
+        ).call_with_retry(
+            self.tx_client.GetTx,
             request=tx_request,
         )
 
@@ -1128,43 +1131,4 @@
 
         addr_re = re.compile("^" + prefix + "[0-9a-z]{39}$")
 
-        return bool(addr_re.match(address))
-
-    @staticmethod
-    def _call_with_retry(
-        n_retries: int,
-        retry_interval: float,
-        call: Callable,
-        log_retries: bool = True,
-        call_name: str = "execution",
-        *args,
-        **kwargs,
-    ):
-        last_exception = None
-        response = None
-
-        attempt = 0
-        while attempt < n_retries:
-            attempt += 1
-            try:
-                response = call(*args, **kwargs)
-                if response is not None:
-                    break
-            except Exception as e:  # pylint: disable=W0703
-                last_exception = e
-                if log_retries:
-                    _logger.warning(
-                        "%s failed, retry in %s seconds: %s",
-                        call_name,
-                        retry_interval,
-                        e,
-                    )
-                CosmosLedger._sleep(retry_interval)
-                continue
-
-        if response is None:
-            raise BroadcastException(
-                f"{call_name} failed after multiple attempts: {last_exception}"
-            ) from last_exception
-
-        return response+        return bool(addr_re.match(address))