# -*- coding: utf-8 -*-
# ------------------------------------------------------------------------------
#
#   Copyright 2018-2021 Fetch.AI Limited
#
#   Licensed under the Apache License, Version 2.0 (the "License");
#   you may not use this file except in compliance with the License.
#   You may obtain a copy of the License at
#
#       http://www.apache.org/licenses/LICENSE-2.0
#
#   Unless required by applicable law or agreed to in writing, software
#   distributed under the License is distributed on an "AS IS" BASIS,
#   WITHOUT WARRANTIES OR CONDITIONS OF ANY KIND, either express or implied.
#   See the License for the specific language governing permissions and
#   limitations under the License.
#
# ------------------------------------------------------------------------------

from abc import ABC, abstractmethod
<<<<<<< HEAD
=======
from collections import UserString
>>>>>>> c950924d
from typing import Optional

from bip_utils import Bip39SeedGenerator, Bip44, Bip44Coins  # type: ignore

from cosmpy.crypto.address import Address
from cosmpy.crypto.hashfuncs import sha256
from cosmpy.crypto.interface import Signer
from cosmpy.crypto.keypairs import PrivateKey, PublicKey


class Wallet(ABC, UserString):
    @abstractmethod
    def address(self) -> Address:
        pass

    @abstractmethod
    def public_key(self) -> PublicKey:
        pass

    @abstractmethod
    def signer(self) -> Signer:
        pass

    @property
    def data(self):
        return self.address()

    def __json__(self):
        return str(self.address())


class LocalWallet(Wallet):
    @staticmethod
    def generate(prefix: Optional[str] = None) -> "LocalWallet":
        return LocalWallet(PrivateKey(), prefix=prefix)

    @staticmethod
    def from_mnemonic(mnemonic: str, prefix: Optional[str] = None) -> "LocalWallet":
        seed_bytes = Bip39SeedGenerator(mnemonic).Generate()
        bip44_def_ctx = Bip44.FromSeed(
            seed_bytes, Bip44Coins.COSMOS
        ).DeriveDefaultPath()
        return LocalWallet(
            PrivateKey(bip44_def_ctx.PrivateKey().Raw().ToBytes()), prefix=prefix
        )

    @staticmethod
    def from_unsafe_seed(
        text: str, index: Optional[int] = None, prefix: Optional[str] = None
    ) -> "LocalWallet":
        private_key_bytes = sha256(text.encode())
        if index is not None:
            private_key_bytes = sha256(
                private_key_bytes + index.to_bytes(4, byteorder="big")
            )
        return LocalWallet(PrivateKey(private_key_bytes), prefix=prefix)

    def __init__(self, private_key: PrivateKey, prefix: Optional[str] = None):
        self._private_key = private_key
        self._prefix = prefix

    def address(self) -> Address:
        return Address(self._private_key, self._prefix)

    def public_key(self) -> PublicKey:
        return self._private_key

    def signer(self) -> PrivateKey:
        return self._private_key<|MERGE_RESOLUTION|>--- conflicted
+++ resolved
@@ -18,10 +18,7 @@
 # ------------------------------------------------------------------------------
 
 from abc import ABC, abstractmethod
-<<<<<<< HEAD
-=======
 from collections import UserString
->>>>>>> c950924d
 from typing import Optional
 
 from bip_utils import Bip39SeedGenerator, Bip44, Bip44Coins  # type: ignore
