# -*- coding: utf-8 -*-
# ------------------------------------------------------------------------------
#
#   Copyright 2018-2021 Fetch.AI Limited
#
#   Licensed under the Apache License, Version 2.0 (the "License");
#   you may not use this file except in compliance with the License.
#   You may obtain a copy of the License at
#
#       http://www.apache.org/licenses/LICENSE-2.0
#
#   Unless required by applicable law or agreed to in writing, software
#   distributed under the License is distributed on an "AS IS" BASIS,
#   WITHOUT WARRANTIES OR CONDITIONS OF ANY KIND, either express or implied.
#   See the License for the specific language governing permissions and
#   limitations under the License.
#
# ------------------------------------------------------------------------------

"""cosmwasm contract functionality."""

import json
import os
from collections import UserString
from datetime import datetime
from typing import Any, Dict, Optional

from jsonschema import validate

from cosmpy.aerial.client import LedgerClient, prepare_and_broadcast_basic_transaction
from cosmpy.aerial.contract.cosmwasm import (
    create_cosmwasm_execute_msg,
    create_cosmwasm_instantiate_msg,
    create_cosmwasm_store_code_msg,
)
from cosmpy.aerial.tx import Transaction
from cosmpy.aerial.tx_helpers import SubmittedTx
from cosmpy.aerial.wallet import Wallet
from cosmpy.common.utils import json_encode
from cosmpy.crypto.address import Address
from cosmpy.crypto.hashfuncs import sha256
from cosmpy.protos.cosmos.base.query.v1beta1.pagination_pb2 import PageRequest
from cosmpy.protos.cosmwasm.wasm.v1.query_pb2 import (
    QueryCodesRequest,
    QuerySmartContractStateRequest,
)

INSTANTIATE_MSG = "instantiate_msg"
EXECUTE_MSG = "execute_msg"
QUERY_MSG = "query_msg"


def _compute_digest(path: str) -> bytes:
    with open(path, "rb") as input_file:
        return sha256(input_file.read())


def _generate_label(digest: bytes) -> str:
    now = datetime.utcnow()
    return f"{digest.hex()[:14]}-{now.strftime('%Y%m%d%H%M%S')}"


def _load_contract_schema(schema_path: str) -> Optional[Dict[Any, Any]]:
    if not os.path.isdir(schema_path):
        return None

    schema = {}
    for filename in os.listdir(schema_path):
        if filename.endswith(".json"):
            msg_name = os.path.splitext(os.path.basename(filename))[0]
            full_path = os.path.join(schema_path, filename)
            with open(full_path, "r", encoding="utf-8") as msg_schema_file:
                msg_schema = json.load(msg_schema_file)
            schema[msg_name] = msg_schema
    return schema


class LedgerContract(UserString):
    """Ledger contract."""

    def __init__(
        self,
        path: Optional[str],
        client: LedgerClient,
        address: Optional[Address] = None,
        digest: Optional[bytes] = None,
        schema_path: Optional[str] = None,
        code_id: Optional[int] = None,
    ):
        """Initialize the Ledger contract.

        :param path: Path
        :param client: Ledger client
        :param address: address, defaults to None
        :param digest: digest, defaults to None
        :param schema_path: path to contract schema, defaults to None
        :param code_id: optional int. code id of the contract stored
        """
        # pylint: disable=super-init-not-called
        self._path = path
        self._client = client
        self._address = address

        if schema_path is not None:
            self._schema = _load_contract_schema(schema_path)
        else:
            self._schema = None

        # select the digest either by computing it from the provided contract or by the value specified by
        # the user
        self._digest: Optional[bytes] = digest
        if path is not None:
            self._digest = _compute_digest(str(self._path))

        # attempt to look up the code id from the network by digest
        if not code_id and self._digest is not None:
            self._code_id = self._find_contract_id_by_digest(self._digest)
        else:
            self._code_id = code_id

    @property
    def path(self) -> Optional[str]:
        """Get contract path.

        :return: contract path
        """
        return self._path

    @property
    def digest(self) -> Optional[bytes]:
        """Get the contract digest.

        :return: contract digest
        """
        return self._digest

    @property
    def code_id(self) -> Optional[int]:
        """Get the code id.

        :return: code id
        """
        return self._code_id

    @property
    def address(self) -> Optional[Address]:
        """Get the contract address.

        :return: contract address
        """
        return self._address

    def store(
        self,
        sender: Wallet,
        gas_limit: Optional[int] = None,
        memo: Optional[str] = None,
    ) -> int:
        """Store the contract.

        :param sender: sender wallet address
        :param gas_limit: transaction gas limit, defaults to None
        :param memo: transaction memo, defaults to None
        :raises RuntimeError: Runtime error
        :return: code id
        """
        if self._path is None:
            raise RuntimeError("Unable to upload code, no contract provided")

        # build up the store transaction
        tx = Transaction()
        tx.add_message(create_cosmwasm_store_code_msg(self._path, sender.address()))

        submitted_tx = prepare_and_broadcast_basic_transaction(
            self._client, tx, sender, gas_limit=gas_limit, memo=memo
        ).wait_to_complete()

        # extract the code id
        self._code_id = submitted_tx.contract_code_id
        if self._code_id is None:
            raise RuntimeError("Unable to extract contract code id")

        return self._code_id

    def instantiate(
        self,
        args: Any,
        sender: Wallet,
        label: Optional[str] = None,
        gas_limit: Optional[int] = None,
        admin_address: Optional[Address] = None,
        funds: Optional[str] = None,
    ) -> Address:
        """Instantiate the contract.

        :param args: args
        :param sender: sender wallet address
        :param label: label, defaults to None
        :param gas_limit: transaction gas limit, defaults to None
        :param admin_address: admin address, defaults to None
        :param funds: funds, defaults to None
        :raises RuntimeError: Unable to extract contract code id

        :return: contract address
        """
        assert self._code_id, RuntimeError("Code id was not set.")

        if self._schema is not None:
            validate(args, self._schema[INSTANTIATE_MSG])

        if label is None:
            if self._digest:
                label = _generate_label(bytes(self._digest))
            elif self._code_id:
                label = _generate_label(bytes(f"{self._code_id}", encoding="utf-8"))
            else:
                raise RuntimeError(
                    "Failed to get label. No code_id or digest provided."
                )

        # build up the store transaction
<<<<<<< HEAD
        instatiate_msg = create_cosmwasm_instantiate_msg(
            code_id,
            args,
            label,
            sender.address(),
            admin_address=admin_address,
            funds=funds,
=======
        tx = Transaction()
        tx.add_message(
            create_cosmwasm_instantiate_msg(
                self._code_id,
                args,
                label,
                sender.address(),
                admin_address=admin_address,
                funds=funds,
            )
>>>>>>> eeea6fb6
        )
        tx = Transaction()
        tx.add_message(instatiate_msg)

        submitted_tx = prepare_and_broadcast_basic_transaction(
            self._client, tx, sender, gas_limit=gas_limit
        ).wait_to_complete()

        # store the contract address
        self._address = submitted_tx.contract_address
        if self._address is None:
            raise RuntimeError("Unable to extract contract code id")

        return self._address

    def deploy(
        self,
        args: Any,
        sender: Wallet,
        label: Optional[str] = None,
        store_gas_limit: Optional[int] = None,
        instantiate_gas_limit: Optional[int] = None,
        admin_address: Optional[Address] = None,
        funds: Optional[str] = None,
    ) -> Address:
        """Deploy the contract.

        :param args: args
        :param sender: sender address
        :param label: label, defaults to None
        :param store_gas_limit: store gas limit, defaults to None
        :param instantiate_gas_limit: instantiate gas limit, defaults to None
        :param admin_address: admin address, defaults to None
        :param funds: funds, defaults to None
        :return: instantiate contract details
        """
        # in the case where the contract is already deployed
        if self._address is not None and self._code_id is not None:
            return self._address

        assert self._address is None

        if self._code_id is None:
            self.store(sender, gas_limit=store_gas_limit)

        assert self._code_id is not None

        return self.instantiate(
            args,
            sender,
            label=label,
            gas_limit=instantiate_gas_limit,
            admin_address=admin_address,
            funds=funds,
        )

    def execute(
        self,
        args: Any,
        sender: Wallet,
        gas_limit: Optional[int] = None,
        funds: Optional[str] = None,
    ) -> SubmittedTx:
        """execute the contract.

        :param args: args
        :param sender: sender address
        :param gas_limit: transaction gas limit, defaults to None
        :param funds: funds, defaults to None
        :raises RuntimeError: Contract appears not to be deployed currently
        :return: transaction details broadcast
        """
        if self._address is None:
            raise RuntimeError("Contract appears not to be deployed currently")

        if self._schema is not None:
            validate(args, self._schema[EXECUTE_MSG])

        # build up the execute transaction
        tx = Transaction()
        tx.add_message(
            create_cosmwasm_execute_msg(
                sender.address(), self._address, args, funds=funds
            )
        )

        return prepare_and_broadcast_basic_transaction(
            self._client, tx, sender, gas_limit=gas_limit
        )

    def query(self, args: Any) -> Any:
        """Query on contract.

        :param args: args
        :raises RuntimeError: Contract appears not to be deployed currently
        :return: query result
        """
        if self._address is None:
            raise RuntimeError("Contract appears not to be deployed currently")

        if self._schema is not None:
            validate(args, self._schema[QUERY_MSG])

        req = QuerySmartContractStateRequest(
            address=str(self._address), query_data=json_encode(args).encode("UTF8")
        )
        resp = self._client.wasm.SmartContractState(req)
        return json.loads(resp.data)

    def _find_contract_id_by_digest(self, digest: bytes) -> Optional[int]:
        code_id = None

        pagination = None
        while True:
            req = QueryCodesRequest(pagination=pagination)
            resp = self._client.wasm.Codes(req)
            for code_info in resp.code_infos:
                if code_info.data_hash == digest:
                    code_id = int(code_info.code_id)
                    break

            # exit the search loop if we have successfully found our code id
            if code_id is not None:
                break

            # exit the search loop when we can't iterate any further
            if len(resp.pagination.next_key) == 0:
                break

            # proceed to the next page
            pagination = PageRequest(key=resp.pagination.next_key)

        return code_id

    @property
    def data(self):
        """Get the contract address.

        :return: contract address
        """
        return self.address

    def __json__(self):
        """Get the contract details in json.

        :return: contract details in json
        """
        return str(self)<|MERGE_RESOLUTION|>--- conflicted
+++ resolved
@@ -219,7 +219,6 @@
                 )
 
         # build up the store transaction
-<<<<<<< HEAD
         instatiate_msg = create_cosmwasm_instantiate_msg(
             code_id,
             args,
@@ -227,18 +226,6 @@
             sender.address(),
             admin_address=admin_address,
             funds=funds,
-=======
-        tx = Transaction()
-        tx.add_message(
-            create_cosmwasm_instantiate_msg(
-                self._code_id,
-                args,
-                label,
-                sender.address(),
-                admin_address=admin_address,
-                funds=funds,
-            )
->>>>>>> eeea6fb6
         )
         tx = Transaction()
         tx.add_message(instatiate_msg)
