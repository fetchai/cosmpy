--- conflicted
+++ resolved
@@ -160,23 +160,21 @@
 
         return Address(contract_address)
 
-<<<<<<< HEAD
     def wait_to_complete(
         self,
         timeout: Optional[Union[int, float, timedelta]] = None,
         poll_period: Optional[Union[int, float, timedelta]] = None,
     ) -> "SubmittedTx":
+        """Wait to complete the transaction
+
+        :param timeout: timeout, defaults to None
+        :param poll_period: poll_period, defaults to None
+
+        :return: Submitted Transaction
+        """
         self._response = self._client.wait_for_query_tx(
             self.tx_hash, timeout=timeout, poll_period=poll_period
         )
-=======
-    def wait_to_complete(self) -> "SubmittedTx":
-        """Wait to complete the transaction
-
-        :return: Submitted Transaction
-        """
-        self._response = self._client.wait_for_query_tx(self.tx_hash)
->>>>>>> 43ce59fa
         assert self._response is not None
         self._response.ensure_successful()
 
