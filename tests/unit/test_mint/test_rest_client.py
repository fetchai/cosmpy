# -*- coding: utf-8 -*-
# ------------------------------------------------------------------------------
#
#   Copyright 2018-2021 Fetch.AI Limited
#   Modifications copyright (C) 2022 Cros-Nest
#
#   Licensed under the Apache License, Version 2.0 (the "License");
#   you may not use this file except in compliance with the License.
#   You may obtain a copy of the License at
#
#       http://www.apache.org/licenses/LICENSE-2.0
#
#   Unless required by applicable law or agreed to in writing, software
#   distributed under the License is distributed on an "AS IS" BASIS,
#   WITHOUT WARRANTIES OR CONDITIONS OF ANY KIND, either express or implied.
#   See the License for the specific language governing permissions and
#   limitations under the License.
#
# ------------------------------------------------------------------------------

"""Tests for REST implementation of Mint."""
import base64
import unittest

from google.protobuf.json_format import ParseDict

from cosmpy.common.utils import json_encode
from cosmpy.mint.rest_client import MintRestClient
from cosmpy.protos.cosmos.mint.v1beta1.query_pb2 import (
    QueryAnnualProvisionsResponse,
    QueryInflationResponse,
    QueryParamsResponse,
)
from tests.helpers import MockRestClient


class MintRestClientTestCase(unittest.TestCase):
    """Test case of Mint module."""

    @staticmethod
    def test_AnnualProvisionsBase64():
        """Test query annual provision for the positive result."""
        content = {
            "annual_provisions": "MTIzNA=="
        }  # use value "1234" in base64 encoded format

        mock_client = MockRestClient(json_encode(content))

        expected_response = ParseDict(content, QueryAnnualProvisionsResponse())

        mint = MintRestClient(mock_client)

        assert mint.AnnualProvisions() == expected_response
        assert expected_response.annual_provisions == b"1234"
        assert mock_client.last_base_url == "/cosmos/mint/v1beta1/annual_provisions"

    @staticmethod
    def test_AnnualProvisionsInteger():
        """Test query annual provision for the positive result."""
        content = {"annual_provisions": "1234"}

        mock_client = MockRestClient(json_encode(content))

        expected_response = ParseDict(content, QueryAnnualProvisionsResponse())
        # The AnnualProvisions object is expecting a base64 encoded value
        expected_response.annual_provisions = base64.b64encode(
            expected_response.annual_provisions
        )

        mint = MintRestClient(mock_client)
        provision = mint.AnnualProvisions()
        assert provision == expected_response
        assert expected_response.annual_provisions == b"1234"
        assert mock_client.last_base_url == "/cosmos/mint/v1beta1/annual_provisions"

    @staticmethod
    def test_InflationBase64():
        """Test query inflation for the positive result."""
        content = {"inflation": "MC4wMTIzNDU="}

        mock_client = MockRestClient(json_encode(content))

        expected_response = ParseDict(content, QueryInflationResponse())

        mint = MintRestClient(mock_client)

        assert mint.Inflation() == expected_response
        assert mint.Inflation().inflation == b"0.012345"
        assert mock_client.last_base_url == "/cosmos/mint/v1beta1/inflation"

    @staticmethod
    def test_InflationInteger():
        """Test query inflation for the positive result."""
        content = {"inflation": "0.012345"}

        mock_client = MockRestClient(json_encode(content))

        # The Inflation object is expecting a base64 encoded value, not digits as json from REST provides
        expected_response = ParseDict(
            {
                "inflation": base64.b64encode(content["inflation"].encode()).decode(
                    "utf8"
                )
            },
            QueryInflationResponse(),
        )
        mint = MintRestClient(mock_client)

        # This test is expected to fail because of the loss of the decimal dot.
<<<<<<< HEAD
        assert mint.Inflation() == expected_response
=======
        # assert mint.Inflation() == expected_response # noqa: E800
>>>>>>> 1099951f
        assert mint.Inflation().inflation == b"0.012345"
        assert mock_client.last_base_url == "/cosmos/mint/v1beta1/inflation"

    @staticmethod
    def test_query_params():
        """Test query params for the positive result."""
        content = {
            "params": {
                "mintDenom": "string",
                "inflationRate": "0.12345",
                "blocksPerYear": "1234",
            }
        }
        mock_client = MockRestClient(json_encode(content))

        expected_response = ParseDict(content, QueryParamsResponse())

        mint = MintRestClient(mock_client)

        assert mint.Params().params.blocks_per_year == 1234
        assert mint.Params().params.inflation_rate == "0.12345"
        assert mint.Params().params.mint_denom == "string"
        assert mint.Params() == expected_response
        assert mock_client.last_base_url == "/cosmos/mint/v1beta1/params"<|MERGE_RESOLUTION|>--- conflicted
+++ resolved
@@ -106,12 +106,7 @@
         )
         mint = MintRestClient(mock_client)
 
-        # This test is expected to fail because of the loss of the decimal dot.
-<<<<<<< HEAD
         assert mint.Inflation() == expected_response
-=======
-        # assert mint.Inflation() == expected_response # noqa: E800
->>>>>>> 1099951f
         assert mint.Inflation().inflation == b"0.012345"
         assert mock_client.last_base_url == "/cosmos/mint/v1beta1/inflation"
 
