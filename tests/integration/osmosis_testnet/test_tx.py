# -*- coding: utf-8 -*-
# ------------------------------------------------------------------------------
#
#   Copyright 2018-2022 Fetch.AI Limited
#
#   Licensed under the Apache License, Version 2.0 (the "License");
#   you may not use this file except in compliance with the License.
#   You may obtain a copy of the License at
#
#       http://www.apache.org/licenses/LICENSE-2.0
#
#   Unless required by applicable law or agreed to in writing, software
#   distributed under the License is distributed on an "AS IS" BASIS,
#   WITHOUT WARRANTIES OR CONDITIONS OF ANY KIND, either express or implied.
#   See the License for the specific language governing permissions and
#   limitations under the License.
#
# ------------------------------------------------------------------------------

"""Osmosis tx test."""

from cosmpy.aerial.client import LedgerClient
from cosmpy.aerial.wallet import LocalWallet
from tests.integration.osmosis_testnet.net_config import NET_CONFIG, FaucetMixIn
from tests.integration.test_tx import TestTx as BaseTestTx


<<<<<<< HEAD
class DisabledTestTx(BaseTestTx, FaucetMixIn):
=======
class TestTx(BaseTestTx, FaucetMixIn):
    """Osmosis Transaction test

    :param BaseTestTx: Base test transaction
    :param FaucetMixIn: Osmosis testnet Faucet config
    """

>>>>>>> 24c570b3
    COIN = "uosmo"
    GAS_LIMIT = 120000
    PREFIX = "osmo"

    def get_wallet_1(self):
        wallet = LocalWallet.generate(prefix=self.PREFIX)
        self.ask_funds(wallet)
        return wallet

    def get_wallet_2(self):
        return LocalWallet.generate(prefix=self.PREFIX)

    def get_ledger(self):
        return LedgerClient(NET_CONFIG)<|MERGE_RESOLUTION|>--- conflicted
+++ resolved
@@ -25,17 +25,13 @@
 from tests.integration.test_tx import TestTx as BaseTestTx
 
 
-<<<<<<< HEAD
 class DisabledTestTx(BaseTestTx, FaucetMixIn):
-=======
-class TestTx(BaseTestTx, FaucetMixIn):
     """Osmosis Transaction test
 
     :param BaseTestTx: Base test transaction
     :param FaucetMixIn: Osmosis testnet Faucet config
     """
 
->>>>>>> 24c570b3
     COIN = "uosmo"
     GAS_LIMIT = 120000
     PREFIX = "osmo"
