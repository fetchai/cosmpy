# -*- coding: utf-8 -*-
# ------------------------------------------------------------------------------
#
#   Copyright 2018-2022 Fetch.AI Limited
#
#   Licensed under the Apache License, Version 2.0 (the "License");
#   you may not use this file except in compliance with the License.
#   You may obtain a copy of the License at
#
#       http://www.apache.org/licenses/LICENSE-2.0
#
#   Unless required by applicable law or agreed to in writing, software
#   distributed under the License is distributed on an "AS IS" BASIS,
#   WITHOUT WARRANTIES OR CONDITIONS OF ANY KIND, either express or implied.
#   See the License for the specific language governing permissions and
#   limitations under the License.
#
# ------------------------------------------------------------------------------

"""Osmosis tx test."""

from cosmpy.aerial.client import LedgerClient
from cosmpy.aerial.wallet import LocalWallet
from tests.integration.osmosis_testnet.net_config import NET_CONFIG, FaucetMixIn
from tests.integration.test_tx import TestTx as BaseTestTx


class DisabledTestTx(BaseTestTx, FaucetMixIn):
<<<<<<< HEAD
=======
    """Osmosis Transaction test

    :param BaseTestTx: Base test transaction
    :param FaucetMixIn: Osmosis testnet Faucet config
    """

>>>>>>> ad5d5548
    COIN = "uosmo"
    GAS_LIMIT = 120000
    PREFIX = "osmo"

    def get_wallet_1(self):
        wallet = LocalWallet.generate(prefix=self.PREFIX)
        self.ask_funds(wallet)
        return wallet

    def get_wallet_2(self):
        return LocalWallet.generate(prefix=self.PREFIX)

    def get_ledger(self):
        return LedgerClient(NET_CONFIG)<|MERGE_RESOLUTION|>--- conflicted
+++ resolved
@@ -26,15 +26,12 @@
 
 
 class DisabledTestTx(BaseTestTx, FaucetMixIn):
-<<<<<<< HEAD
-=======
     """Osmosis Transaction test
 
     :param BaseTestTx: Base test transaction
     :param FaucetMixIn: Osmosis testnet Faucet config
     """
 
->>>>>>> ad5d5548
     COIN = "uosmo"
     GAS_LIMIT = 120000
     PREFIX = "osmo"
