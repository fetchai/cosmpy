[tox]
envlist = py39

[testenv:docs]
skipsdist = True
skip_install = True
deps =
    markdown==3.3.4
    mkdocs==1.3
    mkdocs-material==8.2.11
commands = pip3 install git+https://github.com/squidfunk/mkdocs-material.git#egg=mkdocs-material
           mkdocs build --clean

[testenv:docs-serve]
skipsdist = True
skip_install = True
deps =
    markdown==3.3.4
    mkdocs==1.3
    mkdocs-material==8.2.11
commands = pip3 install git+https://github.com/squidfunk/mkdocs-material.git#egg=mkdocs-material
           mkdocs build --clean
           python -c 'print("###### Starting local server. Press Control+C to stop server ######")'
           mkdocs serve -a localhost:8080

[testenv:flake8]
skipsdist = True
skip_install = True
deps =
  darglint==1.8.1
  flake8==3.9.2
  flake8-copyright==0.2.2
  flake8-bugbear==22.7.1
  flake8-eradicate==1.2.1
  pydocstyle==6.1.1
  flake8-docstrings==1.6.0
commands = flake8 cosmpy examples scripts tests setup.py

[testenv:black-check]
skipsdist = True
skip_install = True
deps =
  black==22.6.0
commands = black --check --verbose cosmpy tests examples setup.py --exclude protos

[testenv:black]
skipsdist = True
skip_install = True
deps =
  black==22.6.0
commands = black cosmpy tests examples setup.py --exclude protos

[testenv:isort-check]
skipsdist = True
skip_install = True
deps =
  isort==5.9.3
commands = isort --check-only --verbose cosmpy tests examples setup.py

[testenv:isort]
skipsdist = True
skip_install = True
deps =
  isort==5.10.1
commands = isort cosmpy tests examples setup.py

[testenv:vulture]
skipsdist = True
skip_install = True
deps =
  vulture==2.5
commands = vulture cosmpy tests examples setup.py --exclude "*_pb2.py,*_pb2_grpc.py" --min-confidence 100

[testenv:bandit]
skipsdist = True
skip_install = True
deps =
  bandit==1.7.4
commands =
  bandit -r cosmpy tests --skip B101
  bandit -r examples --skip B101,B105

[testenv:safety]
skipsdist = True
skip_install = True
deps =
  safety==2.1.1
commands = safety check -i 41002

[testenv:mypy]
skipsdist = True
skip_install = True
deps =
  mypy==0.971
commands = mypy cosmpy tests examples setup.py

[testenv:pylint]
skipsdist = True
skip_install = True
deps =
<<<<<<< HEAD
  pylint==2.14.5
  -rrequirements.txt
=======
  pylint==2.9.6
>>>>>>> d7b007ad
commands = pylint cosmpy tests examples setup.py

[testenv:test]
skipsdist = True
skip_install = True
deps =
  -rrequirements.txt
  coverage
  pytest
  pytest-rerunfailures
commands = coverage run -m pytest tests --doctest-modules --ignore tests/vulture_whitelist.py

[testenv:test-unit]
skipsdist = True
skip_install = True
deps =
  -rrequirements.txt
  coverage
  pytest
  pytest-rerunfailures
commands = coverage run -m pytest tests --doctest-modules --ignore tests/vulture_whitelist.py -m "not integration"

[testenv:test-integration]
skipsdist = True
skip_install = True
deps =
  -rrequirements.txt
  coverage
  pytest
  pytest-rerunfailures
commands = coverage run -m pytest tests --doctest-modules --ignore tests/vulture_whitelist.py -m "integration"

[testenv:coverage-report]
skipsdist = True
skip_install = True
deps =
  coverage==6.4.3
commands = coverage report -m -i

[testenv:liccheck]
skipsdist = True
skip_install = True
deps =
  liccheck==0.7.2
  -rrequirements.txt
commands = liccheck -s strategy.ini -r requirements.txt -l PARANOID

[testenv:copyright-check]
skipsdist = True
skip_install = True
commands = python scripts/check_copyright.py

[testenv:check-manifest]
skipsdist = True
skip_install = True
deps =
  check-manifest==0.48
commands = check-manifest<|MERGE_RESOLUTION|>--- conflicted
+++ resolved
@@ -98,12 +98,7 @@
 skipsdist = True
 skip_install = True
 deps =
-<<<<<<< HEAD
   pylint==2.14.5
-  -rrequirements.txt
-=======
-  pylint==2.9.6
->>>>>>> d7b007ad
 commands = pylint cosmpy tests examples setup.py
 
 [testenv:test]
