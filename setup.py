#!/usr/bin/env python3
# -*- coding: utf-8 -*-
# ------------------------------------------------------------------------------
#
#   Copyright 2018-2021 Fetch.AI Limited
#
#   Licensed under the Apache License, Version 2.0 (the "License");
#   you may not use this file except in compliance with the License.
#   You may obtain a copy of the License at
#
#       http://www.apache.org/licenses/LICENSE-2.0
#
#   Unless required by applicable law or agreed to in writing, software
#   distributed under the License is distributed on an "AS IS" BASIS,
#   WITHOUT WARRANTIES OR CONDITIONS OF ANY KIND, either express or implied.
#   See the License for the specific language governing permissions and
#   limitations under the License.
#
# ------------------------------------------------------------------------------

"""The setup script"""

import pathlib

from setuptools import find_packages, setup

here = pathlib.Path(__file__).parent.resolve()

long_description = (here / "README.md").read_text(encoding="utf-8")

setup(
    name="cosmpy",
    version="0.5.0",
    description="A library for interacting with the cosmos networks",
    long_description=long_description,
    long_description_content_type="text/markdown",
    url="https://github.com/fetchai/cosmpy",
    author="Fetch.AI Limited",
    classifiers=[
        "Development Status :: 3 - Alpha",
        "Intended Audience :: Developers",
        "Topic :: Software Development :: Build Tools",
        "License :: OSI Approved :: MIT License",
        "Programming Language :: Python :: 3",
        "Programming Language :: Python :: 3.6",
        "Programming Language :: Python :: 3.7",
        "Programming Language :: Python :: 3.8",
        "Programming Language :: Python :: 3.9",
        "Programming Language :: Python :: 3 :: Only",
    ],
    keywords="cosmos, gaia, fetchhub, fetchai",
    package_dir={"cosmpy": "cosmpy"},
    packages=find_packages(include=["cosmpy*"]),
    python_requires=">=3.6, <4",
    install_requires=[
        "ecdsa",
        "bech32",
        "requests",
        "google-api-python-client",
<<<<<<< HEAD
        "protobuf==3.20.1",
=======
        "protobuf",
        "python-mbedtls==2.2.0",
>>>>>>> 5a509e66
        "grpcio",
        "click",
        "types-certifi",
        "bip-utils",
        "blspy",
    ],
    extras_require={
        "dev": [
            "docker==5.0.0",
            "check-manifest",
            "tox==3.24.1",
            "flake8==3.9.2",
            "black==22.3",
            "mypy==0.910",
            "mkdocs==1.3",
            "mkdocs-material==8.2.11",
            "bandit==1.7.0",
            "safety==1.10.3",
            "isort==5.9.3",
            "darglint==1.8.0",
            "vulture==2.3",
            "pylint==2.9.6",
            "liccheck==0.6.2",
            "flake8-copyright==0.2.2",
            # Using Tensorflow v2.4.0 was causing conflicts because it requires grpcio==1.32.0
            "grpcio-tools<=1.32.0",
        ],
        "test": ["coverage", "pytest"],
    },
    project_urls={
        "Bug Reports": "https://github.com/fetchai/cosmpy/issues",
        "Source": "https://github.com/fetchai/cosmpy",
    },
)<|MERGE_RESOLUTION|>--- conflicted
+++ resolved
@@ -57,12 +57,8 @@
         "bech32",
         "requests",
         "google-api-python-client",
-<<<<<<< HEAD
         "protobuf==3.20.1",
-=======
-        "protobuf",
         "python-mbedtls==2.2.0",
->>>>>>> 5a509e66
         "grpcio",
         "click",
         "types-certifi",
