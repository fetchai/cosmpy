--- conflicted
+++ resolved
@@ -30,11 +30,7 @@
 
 setup(
     name="cosmpy",
-<<<<<<< HEAD
-    version="0.1.5",
-=======
     version="0.2.0",
->>>>>>> 9b108fdb
     description="A library for interacting with the cosmos networks",
     long_description=long_description,
     long_description_content_type="text/markdown",
