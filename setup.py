#!/usr/bin/env python3
# -*- coding: utf-8 -*-
# ------------------------------------------------------------------------------
#
#   Copyright 2018-2021 Fetch.AI Limited
#
#   Licensed under the Apache License, Version 2.0 (the "License");
#   you may not use this file except in compliance with the License.
#   You may obtain a copy of the License at
#
#       http://www.apache.org/licenses/LICENSE-2.0
#
#   Unless required by applicable law or agreed to in writing, software
#   distributed under the License is distributed on an "AS IS" BASIS,
#   WITHOUT WARRANTIES OR CONDITIONS OF ANY KIND, either express or implied.
#   See the License for the specific language governing permissions and
#   limitations under the License.
#
# ------------------------------------------------------------------------------

"""The setup script"""

import pathlib

from setuptools import find_packages, setup

here = pathlib.Path(__file__).parent.resolve()

long_description = (here / "README.md").read_text(encoding="utf-8")

setup(
    name="cosmpy",
    version="0.1.4",
    description="A library for interacting with the cosmos networks",
    long_description=long_description,
    long_description_content_type="text/markdown",
    url="https://github.com/fetchai/cosmpy",
    author="Fetch.AI Limited",
    classifiers=[
        "Development Status :: 3 - Alpha",
        "Intended Audience :: Developers",
        "Topic :: Software Development :: Build Tools",
        "License :: OSI Approved :: MIT License",
        "Programming Language :: Python :: 3",
        "Programming Language :: Python :: 3.6",
        "Programming Language :: Python :: 3.7",
        "Programming Language :: Python :: 3.8",
        "Programming Language :: Python :: 3.9",
        "Programming Language :: Python :: 3 :: Only",
    ],
    keywords="cosmos, gaia, fetchhub, fetchai",
    package_dir={"cosmpy": "cosmpy"},
    packages=find_packages(include=["cosmpy*"]),
    python_requires=">=3.6, <4",
    install_requires=[
        "ecdsa",
        "bech32",
        "requests",
        "google-api-python-client",
        "protobuf",
<<<<<<< HEAD
        "docker",
        # Using Tensorflow v2.4.0 was causing conflicts because it requires grpcio==1.32.0
        "grpcio==1.32.0",
        "grpcio-tools==1.32.0",
=======
        "grpcio",
>>>>>>> eed4bf4c
    ],
    extras_require={
        "dev": [
            "check-manifest",
            "tox==3.24.1",
            "flake8==3.9.2",
            "black==21.6b0",
            "mypy==0.910",
            "bandit==1.7.0",
            "safety==1.10.3",
            "isort==5.9.3",
            "darglint==1.8.0",
            "vulture==2.3",
            "pylint==2.9.6",
            "liccheck==0.6.2",
            "flake8-copyright==0.2.2",
            # Using Tensorflow v2.4.0 was causing conflicts because it requires grpcio==1.32.0
            "grpcio-tools<=1.32.0",
        ],
        "test": ["coverage", "pytest"],
    },
    project_urls={
        "Bug Reports": "https://github.com/fetchai/cosmpy/issues",
        "Source": "https://github.com/fetchai/cosmpy",
    },
)<|MERGE_RESOLUTION|>--- conflicted
+++ resolved
@@ -58,14 +58,7 @@
         "requests",
         "google-api-python-client",
         "protobuf",
-<<<<<<< HEAD
-        "docker",
-        # Using Tensorflow v2.4.0 was causing conflicts because it requires grpcio==1.32.0
-        "grpcio==1.32.0",
-        "grpcio-tools==1.32.0",
-=======
         "grpcio",
->>>>>>> eed4bf4c
     ],
     extras_require={
         "dev": [
