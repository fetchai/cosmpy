#!/usr/bin/env python3
# -*- coding: utf-8 -*-
# ------------------------------------------------------------------------------
#
#   Copyright 2018-2021 Fetch.AI Limited
#
#   Licensed under the Apache License, Version 2.0 (the "License");
#   you may not use this file except in compliance with the License.
#   You may obtain a copy of the License at
#
#       http://www.apache.org/licenses/LICENSE-2.0
#
#   Unless required by applicable law or agreed to in writing, software
#   distributed under the License is distributed on an "AS IS" BASIS,
#   WITHOUT WARRANTIES OR CONDITIONS OF ANY KIND, either express or implied.
#   See the License for the specific language governing permissions and
#   limitations under the License.
#
# ------------------------------------------------------------------------------

"""The setup script"""

import pathlib

from setuptools import find_packages, setup

here = pathlib.Path(__file__).parent.resolve()

long_description = (here / "README.md").read_text(encoding="utf-8")

setup(
    name="cosmpy",
    version="0.5.1",
    description="A library for interacting with the cosmos networks",
    long_description=long_description,
    long_description_content_type="text/markdown",
    url="https://github.com/fetchai/cosmpy",
    author="Fetch.AI Limited",
    classifiers=[
        "Development Status :: 3 - Alpha",
        "Intended Audience :: Developers",
        "Topic :: Software Development :: Build Tools",
        "License :: OSI Approved :: MIT License",
        "Programming Language :: Python :: 3",
        "Programming Language :: Python :: 3.6",
        "Programming Language :: Python :: 3.7",
        "Programming Language :: Python :: 3.8",
        "Programming Language :: Python :: 3.9",
        "Programming Language :: Python :: 3 :: Only",
    ],
    keywords="cosmos, gaia, fetchhub, fetchai",
    package_dir={"cosmpy": "cosmpy"},
    packages=find_packages(include=["cosmpy*"]),
    python_requires=">=3.6, <4",
    install_requires=[
        "ecdsa",
        "bech32",
        "requests",
        "google-api-python-client",
        "protobuf>=3.19.4,<4",
        "python-mbedtls==2.2.0",
        "grpcio",
        "click",
        "types-certifi",
        "bip-utils",
        "blspy",
    ],
    extras_require={
        "dev": [
            "docker==5.0.0",
            "check-manifest",
            "tox==3.24.1",
            "flake8==3.9.2",
            "black==22.3",
            "mypy==0.910",
            "mkdocs==1.3",
            "mkdocs-material==8.2.11",
            "bandit==1.7.0",
            "safety==1.10.3",
            "isort==5.9.3",
            "darglint==1.8.0",
            "vulture==2.3",
            "pylint==2.9.6",
            "liccheck==0.6.2",
            "flake8-copyright==0.2.2",
<<<<<<< HEAD
            # Using Tensorflow v2.4.0 was causing conflicts because it requires grpcio==1.32.0
            "grpcio-tools<=1.32.0",
            "flake8-bugbear==20.1.4",
            "flake8-eradicate==0.4.0",
            "flake8-docstrings==1.6.0",
            "pydocstyle==3.0.0",
=======
            "grpcio-tools==1.47.0",
>>>>>>> 0ceefe4d
        ],
        "test": ["coverage", "pytest"],
    },
    project_urls={
        "Bug Reports": "https://github.com/fetchai/cosmpy/issues",
        "Source": "https://github.com/fetchai/cosmpy",
    },
)<|MERGE_RESOLUTION|>--- conflicted
+++ resolved
@@ -83,16 +83,13 @@
             "pylint==2.9.6",
             "liccheck==0.6.2",
             "flake8-copyright==0.2.2",
-<<<<<<< HEAD
             # Using Tensorflow v2.4.0 was causing conflicts because it requires grpcio==1.32.0
             "grpcio-tools<=1.32.0",
             "flake8-bugbear==20.1.4",
             "flake8-eradicate==0.4.0",
             "flake8-docstrings==1.6.0",
             "pydocstyle==3.0.0",
-=======
             "grpcio-tools==1.47.0",
->>>>>>> 0ceefe4d
         ],
         "test": ["coverage", "pytest"],
     },
