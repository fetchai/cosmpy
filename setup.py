--- conflicted
+++ resolved
@@ -30,11 +30,7 @@
 
 setup(
     name="cosmpy",
-<<<<<<< HEAD
-    version="0.5.0",
-=======
     version="0.5.1",
->>>>>>> c950924d
     description="A library for interacting with the cosmos networks",
     long_description=long_description,
     long_description_content_type="text/markdown",
@@ -61,11 +57,7 @@
         "bech32",
         "requests",
         "google-api-python-client",
-<<<<<<< HEAD
-        "protobuf",
-=======
         "protobuf>=3.19.4,<4",
->>>>>>> c950924d
         "python-mbedtls==2.2.0",
         "grpcio",
         "click",
