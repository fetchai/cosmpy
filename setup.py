--- conflicted
+++ resolved
@@ -58,12 +58,7 @@
         "requests",
         "google-api-python-client",
         "protobuf",
-<<<<<<< HEAD
-        # Using Tensorflow v2.4.0 was causing conflicts because it requires grpcio==1.32.0
-        "grpcio>=1.32.0",
-=======
         "grpcio",
->>>>>>> 882f8a5b
     ],
     extras_require={
         "dev": ["check-manifest", "flake8", "black", "mypy"],
