# -*- coding: utf-8 -*-
# ------------------------------------------------------------------------------
#
#   Copyright 2018-2021 Fetch.AI Limited
#
#   Licensed under the Apache License, Version 2.0 (the "License");
#   you may not use this file except in compliance with the License.
#   You may obtain a copy of the License at
#
#       http://www.apache.org/licenses/LICENSE-2.0
#
#   Unless required by applicable law or agreed to in writing, software
#   distributed under the License is distributed on an "AS IS" BASIS,
#   WITHOUT WARRANTIES OR CONDITIONS OF ANY KIND, either express or implied.
#   See the License for the specific language governing permissions and
#   limitations under the License.
#
# ------------------------------------------------------------------------------

import argparse
from datetime import datetime, timedelta

from google.protobuf import any_pb2, timestamp_pb2

from cosmpy.aerial.client import LedgerClient, NetworkConfig
from cosmpy.aerial.client.utils import prepare_and_broadcast_basic_transaction
from cosmpy.aerial.faucet import FaucetApi
from cosmpy.aerial.tx import Transaction
from cosmpy.aerial.wallet import LocalWallet
from cosmpy.protos.cosmos.authz.v1beta1.authz_pb2 import Grant
from cosmpy.protos.cosmos.authz.v1beta1.tx_pb2 import MsgGrant
from cosmpy.protos.cosmos.bank.v1beta1.authz_pb2 import SendAuthorization
from cosmpy.protos.cosmos.base.v1beta1.coin_pb2 import Coin


def _parse_commandline():
    parser = argparse.ArgumentParser()
    parser.add_argument(
        "authz_address",
        help="address that will be granted authorization to send tokens from wallet",
    )
    parser.add_argument(
        "total_authz_time",
        type=int,
        nargs="?",
        default=10,
        help="authorization time for authz_address in minutes",
    )
    parser.add_argument(
        "spend_limit",
        type=int,
        nargs="?",
        default=1000000000000000000,
        help="maximum tokens that authz_wallet will be able to spend from wallet",
    )

    return parser.parse_args()


def main():
    args = _parse_commandline()

    wallet = LocalWallet.generate()
<<<<<<< HEAD

    faucet_api = FaucetApi(NetworkConfig.fetchai_stable_testnet())
    faucet_api.get_wealth(wallet.address())
=======
>>>>>>> ef3664e1

    authz_address = args.authz_address

    ledger = LedgerClient(NetworkConfig.fetchai_stable_testnet())
    faucet_api = FaucetApi(NetworkConfig.fetchai_stable_testnet())

    total_authz_time = args.total_authz_time
    wallet_balance = ledger.query_bank_balance(wallet.address())

    amount = args.spend_limit

    while wallet_balance < (amount):
        print("Providing wealth to wallet...")
        faucet_api.get_wealth(wallet.address())
        wallet_balance = ledger.query_bank_balance(wallet.address())

    spend_amount = Coin(amount=str(amount), denom="atestfet")

    # Authorize authz_wallet to send tokens from wallet
    authz_any = any_pb2.Any()
    authz_any.Pack(
        SendAuthorization(spend_limit=[spend_amount]),
        "",
    )

    expiry = timestamp_pb2.Timestamp()
    expiry.FromDatetime(datetime.now() + timedelta(seconds=total_authz_time * 60))
    grant = Grant(authorization=authz_any, expiration=expiry)

    msg = MsgGrant(
        granter=str(wallet.address()),
        grantee=authz_address,
        grant=grant,
    )

    tx = Transaction()
    tx.add_message(msg)

    tx = prepare_and_broadcast_basic_transaction(ledger, tx, wallet)
    tx.wait_to_complete()


if __name__ == "__main__":
    main()<|MERGE_RESOLUTION|>--- conflicted
+++ resolved
@@ -61,12 +61,6 @@
     args = _parse_commandline()
 
     wallet = LocalWallet.generate()
-<<<<<<< HEAD
-
-    faucet_api = FaucetApi(NetworkConfig.fetchai_stable_testnet())
-    faucet_api.get_wealth(wallet.address())
-=======
->>>>>>> ef3664e1
 
     authz_address = args.authz_address
 
