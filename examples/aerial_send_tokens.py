--- conflicted
+++ resolved
@@ -23,16 +23,7 @@
 
 def main():
     alice = LocalWallet.generate()
-<<<<<<< HEAD
-
-    faucet_api = FaucetApi(NetworkConfig.fetchai_stable_testnet())
-    faucet_api.get_wealth(alice.address())
     bob = LocalWallet.generate()
-
-    faucet_api.get_wealth(bob.address())
-=======
-    bob = LocalWallet.generate()
->>>>>>> ef3664e1
 
     ledger = LedgerClient(NetworkConfig.fetchai_stable_testnet())
     faucet_api = FaucetApi(NetworkConfig.fetchai_stable_testnet())
