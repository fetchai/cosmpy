# -*- coding: utf-8 -*-
# ------------------------------------------------------------------------------
#
#   Copyright 2018-2021 Fetch.AI Limited
#
#   Licensed under the Apache License, Version 2.0 (the "License");
#   you may not use this file except in compliance with the License.
#   You may obtain a copy of the License at
#
#       http://www.apache.org/licenses/LICENSE-2.0
#
#   Unless required by applicable law or agreed to in writing, software
#   distributed under the License is distributed on an "AS IS" BASIS,
#   WITHOUT WARRANTIES OR CONDITIONS OF ANY KIND, either express or implied.
#   See the License for the specific language governing permissions and
#   limitations under the License.
#
# ------------------------------------------------------------------------------
import argparse
import time

<<<<<<< HEAD
from cosmpy.aerial.client import LedgerClient, NetworkConfig
from cosmpy.aerial.faucet import FaucetApi
from cosmpy.aerial.wallet import LocalWallet
=======
from cosmpy.aerial.client import LedgerClient
from cosmpy.aerial.config import NetworkConfig
from cosmpy.aerial.faucet import FaucetApi
from cosmpy.aerial.wallet import LocalWallet


def _parse_commandline():
    parser = argparse.ArgumentParser()
    parser.add_argument(
        "initial_stake",
        type=int,
        nargs="?",
        default=9000000000000000000,
        help="Initial amount of atestfet to delegate to validator",
    )
    parser.add_argument(
        "time_limit",
        type=int,
        nargs="?",
        default=600,
        help="total time",
    )
    parser.add_argument(
        "period",
        type=int,
        nargs="?",
        default=100,
        help="compounding period",
    )

    return parser.parse_args()
>>>>>>> ef3664e1


def main():
    args = _parse_commandline()

    ledger = LedgerClient(NetworkConfig.fetchai_stable_testnet())
    faucet_api = FaucetApi(NetworkConfig.fetchai_stable_testnet())

    # get all the active validators on the network
    validators = ledger.query_validators()

    # choose any validator
    validator = validators[0]

    alice = LocalWallet.generate()

<<<<<<< HEAD
    faucet_api = FaucetApi(NetworkConfig.fetchai_stable_testnet())
    faucet_api.get_wealth(alice.address())
=======
    wallet_balance = ledger.query_bank_balance(alice.address())
    initial_stake = args.initial_stake

    while wallet_balance < (initial_stake):
        print("Providing wealth to wallet...")
        faucet_api.get_wealth(alice.address())
        wallet_balance = ledger.query_bank_balance(alice.address())
>>>>>>> ef3664e1

    # delegate some tokens to this validator
    tx = ledger.delegate_tokens(validator.address, initial_stake, alice)
    tx.wait_to_complete()

    # set time limit and compounding period in seconds
    time_limit = args.time_limit
    period = args.period

    time_check = 0
    start_time = time.monotonic()
    time.sleep(period)

    # query, claim and stake rewards after time period
    while time_check < time_limit:

        begin = time.monotonic()

        summary = ledger.query_staking_summary(alice.address())
        print(f"Staked: {summary.total_staked}")

        balance_before = ledger.query_bank_balance(alice.address())

        tx = ledger.claim_rewards(validator.address, alice)
        tx.wait_to_complete()

        balance_after = ledger.query_bank_balance(alice.address())

        # reward after any fees
        true_reward = balance_after - balance_before

        if true_reward > 0:

            print(f"Staking {true_reward} (reward after fees)")

            tx = ledger.delegate_tokens(validator.address, true_reward, alice)
            tx.wait_to_complete()

        else:
            print("Fees from claim rewards transaction exceeded reward")

        print()

        end = time.monotonic()
        time.sleep(period - (end - begin))
        time_check = time.monotonic() - start_time


if __name__ == "__main__":
    main()<|MERGE_RESOLUTION|>--- conflicted
+++ resolved
@@ -19,11 +19,6 @@
 import argparse
 import time
 
-<<<<<<< HEAD
-from cosmpy.aerial.client import LedgerClient, NetworkConfig
-from cosmpy.aerial.faucet import FaucetApi
-from cosmpy.aerial.wallet import LocalWallet
-=======
 from cosmpy.aerial.client import LedgerClient
 from cosmpy.aerial.config import NetworkConfig
 from cosmpy.aerial.faucet import FaucetApi
@@ -55,7 +50,6 @@
     )
 
     return parser.parse_args()
->>>>>>> ef3664e1
 
 
 def main():
@@ -72,10 +66,6 @@
 
     alice = LocalWallet.generate()
 
-<<<<<<< HEAD
-    faucet_api = FaucetApi(NetworkConfig.fetchai_stable_testnet())
-    faucet_api.get_wealth(alice.address())
-=======
     wallet_balance = ledger.query_bank_balance(alice.address())
     initial_stake = args.initial_stake
 
@@ -83,7 +73,6 @@
         print("Providing wealth to wallet...")
         faucet_api.get_wealth(alice.address())
         wallet_balance = ledger.query_bank_balance(alice.address())
->>>>>>> ef3664e1
 
     # delegate some tokens to this validator
     tx = ledger.delegate_tokens(validator.address, initial_stake, alice)
