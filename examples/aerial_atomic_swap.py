# -*- coding: utf-8 -*-
# ------------------------------------------------------------------------------
#
#   Copyright 2018-2021 Fetch.AI Limited
#
#   Licensed under the Apache License, Version 2.0 (the "License");
#   you may not use this file except in compliance with the License.
#   You may obtain a copy of the License at
#
#       http://www.apache.org/licenses/LICENSE-2.0
#
#   Unless required by applicable law or agreed to in writing, software
#   distributed under the License is distributed on an "AS IS" BASIS,
#   WITHOUT WARRANTIES OR CONDITIONS OF ANY KIND, either express or implied.
#   See the License for the specific language governing permissions and
#   limitations under the License.
#
# ------------------------------------------------------------------------------

import argparse

from cosmpy.aerial.client import LedgerClient, NetworkConfig
from cosmpy.aerial.contract import LedgerContract, create_cosmwasm_execute_msg
from cosmpy.aerial.faucet import FaucetApi
from cosmpy.aerial.tx import SigningCfg, Transaction
from cosmpy.aerial.wallet import LocalWallet
from cosmpy.crypto.address import Address

TOKEN_ID_1 = "680564733841876926926749214863536422912"
TOKEN_ID_2 = "680564733841876926926749214863536422913"


def _parse_commandline():
    parser = argparse.ArgumentParser()
    parser.add_argument("contract_path", help="The path to the cosmwasm 1155 contract")
    parser.add_argument(
        "contract_address",
        nargs="?",
        type=Address,
        help="The address of the contract is already deployed",
    )
    return parser.parse_args()


def main():
    args = _parse_commandline()

<<<<<<< HEAD
    alice = LocalWallet(PrivateKey("X2Tv0Ok3RN2yi9GhWjLUX7RIfX5go9Wu+fwoJlqK2Og="))
    bob = LocalWallet(PrivateKey("p0h0sYImB4xGq3Zz+xfIrY4QR6CPqeNg8w6X3NUWLe4="))

    client = LedgerClient(NetworkConfig.fetchai_stable_testnet())
=======
    alice = LocalWallet.generate()
    bob = LocalWallet.generate()

    client = LedgerClient(NetworkConfig.fetchai_stable_testnet())
    faucet_api = FaucetApi(NetworkConfig.fetchai_stable_testnet())
>>>>>>> c950924d

    # check to see if all the clients have enough funds
    alice_balance = client.query_bank_balance(alice.address())
    bob_balance = client.query_bank_balance(bob.address())
    print(f"Alice balance {alice_balance}")
    print(f"Bob   balance {bob_balance}")

    while alice_balance < (10**18):
        print("Providing wealth to alice...")
        faucet_api.get_wealth(alice.address())
        alice_balance = client.query_bank_balance(alice.address())

    while bob_balance < (10**18):
        print("Providing wealth to bob...")
        faucet_api.get_wealth(bob.address())
        bob_balance = client.query_bank_balance(bob.address())

    contract = LedgerContract(args.contract_path, client, address=args.contract_address)

    # Step 1. Deploy the contract and setup the initial balances as required
    if contract.address is None:
        print("Deploying contract...")
        contract.deploy({}, alice)
        print(f"Contract deployed at {contract.address}")

        create_batch_msg = {
            "create_batch": {
                "item_owner": alice,
                "tokens": [
                    {
                        "id": TOKEN_ID_1,
                        "path": "some_path",
                    },
                    {
                        "id": TOKEN_ID_2,
                        "path": "some_path",
                    },
                ],
            }
        }

        print("Creating tokens...")
        tx = contract.execute(create_batch_msg, alice).wait_to_complete()
        print(f"Created tokens (tx: {tx.tx_hash})")

        # Create Alice's token
        mint_single_msg = {
            "mint_single": {
                "to_address": alice,
                "id": TOKEN_ID_1,
                "supply": "2000",
                "data": "some_data",
            },
        }

        print(f"Minting tokens (id: {TOKEN_ID_1})...")
        tx = contract.execute(mint_single_msg, alice).wait_to_complete()
        print(f"Minted tokens (id: {TOKEN_ID_1} tx: {tx.tx_hash})")

        # Create Bob's token
        mint_single_msg = {
            "mint_single": {
                "to_address": bob.address(),
                "id": TOKEN_ID_2,
                "supply": "2000",
                "data": "some_data",
            },
        }

        print(f"Minting tokens (id: {TOKEN_ID_1})...")
        tx = contract.execute(mint_single_msg, alice).wait_to_complete()
        print(f"Minted tokens (id: {TOKEN_ID_1} tx: {tx.tx_hash})")

    # Step 2. Query what the current balance state is
    result = contract.query(
        {
            "balance_batch": {
                "addresses": [
                    {
                        "address": bob,
                        "id": TOKEN_ID_1,
                    },
                    {
                        "address": alice,
                        "id": TOKEN_ID_2,
                    },
                ]
            }
        }
    )
    print(f'Alice has {result["balances"][1]} of Bob\'s tokens')
    print(f'Bob has {result["balances"][0]} of Alice\'s tokens')

    # Step 3. Perform the atomic swap using the transaction builder and the client

    # Perform an atomic swap. Since this is a specialised operation we need to be able to manually
    # build up the contents of the transaction
    tx = Transaction()

    # add the first message which is instructing the transfer of Alice's token to Bob
    tx.add_message(
        create_cosmwasm_execute_msg(
            alice.address(),
            contract.address,
            {
                "transfer_single": {
                    "operator": alice,
                    "from_address": alice,
                    "to_address": bob,
                    "id": TOKEN_ID_1,
                    "value": "1",
                },
            },
        )
    )

    # add the second message which is instructing the transfer of Bob's token to Alice
    tx.add_message(
        create_cosmwasm_execute_msg(
            bob.address(),
            contract.address,
            {
                "transfer_single": {
                    "operator": bob,
                    "from_address": bob,
                    "to_address": alice,
                    "id": TOKEN_ID_2,
                    "value": "1",
                },
            },
        )
    )

    # lookup the account information for each for Alice and Bob
    alice_account = client.query_account(alice.address())
    bob_account = client.query_account(bob.address())

    # gas and fee estimation
    gas_limit = 300000
    fee = client.estimate_fee_from_gas(gas_limit)

    # seal the transaction: this stops all further updates to the transactions and this is the step
    # where additional metadata is added like gas, fees and the individual signers sequence numbers
    tx.seal(
        [
            SigningCfg.direct(alice.public_key(), alice_account.sequence),
            SigningCfg.direct(bob.public_key(), bob_account.sequence),
        ],
        fee,
        gas_limit,
    )

    # both Alice and Bob sign the transaction
    tx.sign(alice.signer(), client.network_config.chain_id, alice_account.number)
    tx.sign(bob.signer(), client.network_config.chain_id, bob_account.number)

    # all done!
    tx.complete()

    print("Executing atomic swap...")
    tx = client.broadcast_tx(tx).wait_to_complete()
    print(f"Executing atomic swap...complete (tx: {tx.tx_hash})")

    # Step 4. Query what the new balance state is
    result = contract.query(
        {
            "balance_batch": {
                "addresses": [
                    {
                        "address": bob,
                        "id": TOKEN_ID_1,
                    },
                    {
                        "address": alice,
                        "id": TOKEN_ID_2,
                    },
                ]
            }
        }
    )
    print(f'Alice has {result["balances"][1]} of Bob\'s tokens')
    print(f'Bob has {result["balances"][0]} of Alice\'s tokens')


if __name__ == "__main__":
    main()<|MERGE_RESOLUTION|>--- conflicted
+++ resolved
@@ -45,18 +45,11 @@
 def main():
     args = _parse_commandline()
 
-<<<<<<< HEAD
-    alice = LocalWallet(PrivateKey("X2Tv0Ok3RN2yi9GhWjLUX7RIfX5go9Wu+fwoJlqK2Og="))
-    bob = LocalWallet(PrivateKey("p0h0sYImB4xGq3Zz+xfIrY4QR6CPqeNg8w6X3NUWLe4="))
-
-    client = LedgerClient(NetworkConfig.fetchai_stable_testnet())
-=======
     alice = LocalWallet.generate()
     bob = LocalWallet.generate()
 
     client = LedgerClient(NetworkConfig.fetchai_stable_testnet())
     faucet_api = FaucetApi(NetworkConfig.fetchai_stable_testnet())
->>>>>>> c950924d
 
     # check to see if all the clients have enough funds
     alice_balance = client.query_bank_balance(alice.address())
