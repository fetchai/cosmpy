# -*- coding: utf-8 -*-
# ------------------------------------------------------------------------------
#
#   Copyright 2018-2021 Fetch.AI Limited
#
#   Licensed under the Apache License, Version 2.0 (the "License");
#   you may not use this file except in compliance with the License.
#   You may obtain a copy of the License at
#
#       http://www.apache.org/licenses/LICENSE-2.0
#
#   Unless required by applicable law or agreed to in writing, software
#   distributed under the License is distributed on an "AS IS" BASIS,
#   WITHOUT WARRANTIES OR CONDITIONS OF ANY KIND, either express or implied.
#   See the License for the specific language governing permissions and
#   limitations under the License.
#
# ------------------------------------------------------------------------------
import argparse
from time import sleep

import requests

from cosmpy.aerial.client import LedgerClient, NetworkConfig
from cosmpy.aerial.contract import LedgerContract
from cosmpy.aerial.faucet import FaucetApi
from cosmpy.aerial.wallet import LocalWallet
from cosmpy.crypto.address import Address

COIN_PRICE_URL = (
    "https://api.coingecko.com/api/v3/simple/price?ids=fetch-ai&vs_currencies=usd"
)
UPDATE_INTERVAL_SECONDS = 10
ORACLE_VALUE_DECIMALS = 5


def _parse_commandline():
    parser = argparse.ArgumentParser()
    parser.add_argument(
        "contract_path", help="The path to the oracle contract to upload"
    )
    parser.add_argument(
        "contract_address",
        nargs="?",
        type=Address,
        help="The address of the oracle contract if already deployed",
    )
    return parser.parse_args()


def main():
    args = _parse_commandline()

    wallet = LocalWallet.generate()
<<<<<<< HEAD

    faucet_api = FaucetApi(NetworkConfig.fetchai_stable_testnet())
    faucet_api.get_wealth(wallet.address())
=======
>>>>>>> ef3664e1

    ledger = LedgerClient(NetworkConfig.fetchai_stable_testnet())
    faucet_api = FaucetApi(NetworkConfig.fetchai_stable_testnet())

    wallet_balance = ledger.query_bank_balance(wallet.address())

    while wallet_balance < (10**18):
        print("Providing wealth to wallet...")
        faucet_api.get_wealth(wallet.address())
        wallet_balance = ledger.query_bank_balance(wallet.address())

    contract = LedgerContract(args.contract_path, ledger, address=args.contract_address)

    if not args.contract_address:
        instantiation_message = {"fee": "100"}
        contract.deploy(instantiation_message, wallet, funds="1atestfet")

    print(f"Oracle contract deployed at: {contract.address}")

    grant_role_message = {"grant_oracle_role": {"address": str(wallet.address())}}
    contract.execute(grant_role_message, wallet).wait_to_complete()

    print(f"Oracle role granted to address: {str(wallet.address())}")

    while True:
        resp = requests.get(COIN_PRICE_URL).json()
        price = resp["fetch-ai"]["usd"]
        value = int(price * 10**ORACLE_VALUE_DECIMALS)

        update_message = {
            "update_oracle_value": {
                "value": str(value),
                "decimals": str(ORACLE_VALUE_DECIMALS),
            }
        }
        contract.execute(update_message, wallet).wait_to_complete()

        print(f"Oracle value updated to: {price} USD")
        print(f"Next update in {UPDATE_INTERVAL_SECONDS} seconds...")
        sleep(UPDATE_INTERVAL_SECONDS)


if __name__ == "__main__":
    main()<|MERGE_RESOLUTION|>--- conflicted
+++ resolved
@@ -52,12 +52,6 @@
     args = _parse_commandline()
 
     wallet = LocalWallet.generate()
-<<<<<<< HEAD
-
-    faucet_api = FaucetApi(NetworkConfig.fetchai_stable_testnet())
-    faucet_api.get_wealth(wallet.address())
-=======
->>>>>>> ef3664e1
 
     ledger = LedgerClient(NetworkConfig.fetchai_stable_testnet())
     faucet_api = FaucetApi(NetworkConfig.fetchai_stable_testnet())
