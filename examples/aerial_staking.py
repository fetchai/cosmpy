# -*- coding: utf-8 -*-
# ------------------------------------------------------------------------------
#
#   Copyright 2018-2021 Fetch.AI Limited
#
#   Licensed under the Apache License, Version 2.0 (the "License");
#   you may not use this file except in compliance with the License.
#   You may obtain a copy of the License at
#
#       http://www.apache.org/licenses/LICENSE-2.0
#
#   Unless required by applicable law or agreed to in writing, software
#   distributed under the License is distributed on an "AS IS" BASIS,
#   WITHOUT WARRANTIES OR CONDITIONS OF ANY KIND, either express or implied.
#   See the License for the specific language governing permissions and
#   limitations under the License.
#
# ------------------------------------------------------------------------------
import random

from cosmpy.aerial.client import LedgerClient
from cosmpy.aerial.config import NetworkConfig
from cosmpy.aerial.faucet import FaucetApi
from cosmpy.aerial.tx_helpers import SubmittedTx
from cosmpy.aerial.wallet import LocalWallet


def _wait_for_tx(operation: str, tx: SubmittedTx):
    print(f"Waiting for {operation} to complete... (tx: {tx.tx_hash})")
    tx.wait_to_complete()
    print(f"Waiting for {operation} to complete... done")


def main():
<<<<<<< HEAD
    alice = LocalWallet(PrivateKey("p0h0sYImB4xGq3Zz+xfIrY4QR6CPqeNg8w6X3NUWLe4="))

    ledger = LedgerClient(NetworkConfig.fetchai_stable_testnet())
=======
    alice = LocalWallet.generate()

    ledger = LedgerClient(NetworkConfig.fetchai_stable_testnet())
    faucet_api = FaucetApi(NetworkConfig.fetchai_stable_testnet())

    alice_balance = ledger.query_bank_balance(alice.address())

    while alice_balance < (10**18):
        print("Providing wealth to alice...")
        faucet_api.get_wealth(alice.address())
        alice_balance = ledger.query_bank_balance(alice.address())
>>>>>>> c950924d

    # get all the active validators on the network
    validators = ledger.query_validators()

    # randomly choose one to stake to (this is a BAD idea generally, but fine for this example)
    first_validator = random.choice(validators)  # nosec

    # delegate some tokens to this validator
    tx = ledger.delegate_tokens(first_validator.address, 20, alice)
    _wait_for_tx("delegate", tx)

    # select another validator to redelegate to (again, not a good idea in general)
    second_validator = random.choice(  # nosec
        list(
            filter(
                lambda v: v.address != first_validator.address,
                validators,
            )
        )
    )

    # redelegate the tokens
    tx = ledger.redelegate_tokens(
        first_validator.address, second_validator.address, 10, alice
    )
    _wait_for_tx("redelegate", tx)

    # undelegate the tokens
    tx = ledger.undelegate_tokens(first_validator.address, 5, alice)
    _wait_for_tx("undelegate", tx)

    summary = ledger.query_staking_summary(alice.address())
    print(
        f"Summary: Staked: {summary.total_staked} Unbonding: {summary.total_unbonding} Rewards: {summary.total_rewards}"
    )

    # finally, lets collect up all the rewards we have earned so far
    claimed = False
    for position in summary.current_positions:
        if position.reward > 0:
            claimed = True

            tx = ledger.claim_rewards(position.validator, alice)
            _wait_for_tx(f"claim from {str(position.validator)}", tx)

    if claimed:
        summary = ledger.query_staking_summary(alice.address())
        print(
            f"Summary: Staked: {summary.total_staked} Unbonding: {summary.total_unbonding} Rewards: {summary.total_rewards}"
        )


if __name__ == "__main__":
    main()<|MERGE_RESOLUTION|>--- conflicted
+++ resolved
@@ -32,11 +32,6 @@
 
 
 def main():
-<<<<<<< HEAD
-    alice = LocalWallet(PrivateKey("p0h0sYImB4xGq3Zz+xfIrY4QR6CPqeNg8w6X3NUWLe4="))
-
-    ledger = LedgerClient(NetworkConfig.fetchai_stable_testnet())
-=======
     alice = LocalWallet.generate()
 
     ledger = LedgerClient(NetworkConfig.fetchai_stable_testnet())
@@ -48,7 +43,6 @@
         print("Providing wealth to alice...")
         faucet_api.get_wealth(alice.address())
         alice_balance = ledger.query_bank_balance(alice.address())
->>>>>>> c950924d
 
     # get all the active validators on the network
     validators = ledger.query_validators()
